--- conflicted
+++ resolved
@@ -879,10 +879,7 @@
   width: 17px;
   text-align: center !important;
   display: inherit;
-<<<<<<< HEAD
-=======
   color: #555555;
->>>>>>> 94d9ff4b
 }
 
 tr.dragging {
