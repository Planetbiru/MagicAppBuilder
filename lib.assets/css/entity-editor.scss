// Variable for color and size
$primary-bg-color: #fbfbfb;
$border-color: #ddd;
$light-bg-color: #f1f1f1;
$min-panel-width: 100px;
$panel-border: 1px solid #ccc;
$font-family: Arial, sans-serif;
$font-size: 13px;
$button-padding: 5px 12px;
$input-padding: 5px 10px;
$select-padding: 5px 10px;

* {
    margin: 0;
    padding: 0;
    box-sizing: border-box;
}

body,
html {
    height: 100%;
    width: 100%;
}

body {
    margin: 0;
    padding: 0;
}

.entity-editor {
    margin: 0;
    padding: 0;
    font-family: $font-family;
    font-size: $font-size;
    height: 100%;
    width: 100%;
    position: relative;

    // Main container
    .container {
        display: flex;
        width: 100%;
        overflow: hidden;
        height: calc(100vh - 395px);
    }

    .panel-title {
        height: 40px;
        overflow: hidden;
        position: relative;
        width: 100%;
    }

    // Left and right panels
    .left-panel {
        display: flex;
        flex-grow: 1;
        position: relative;
        overflow: hidden;
        padding: 10px;
        border: $panel-border;
        width: calc(70% - 5px);
        background-color: $primary-bg-color;
<<<<<<< HEAD

        input[type="checkbox"] {
            vertical-align: text-top;
        }

=======
        input[type="checkbox"]
        {
            vertical-align: text-top;
        }
>>>>>>> 3b750bdd
        .object-container {
            width: 224px;
            height: 100%;
            overflow-x: auto;
            overflow-y: hidden;
            padding-right: 10px;
            position: relative;

            .table-list {
                list-style-type: none;
                padding: 0;
                overflow: auto;
                padding-bottom: 2.2rem;
<<<<<<< HEAD
=======

>>>>>>> 3b750bdd
                margin: 5px 0 0px 0;
                height: calc(100vh - 450px);

                li {
                    padding: 0 1rem 0 0;
                    margin: 0;
                    white-space: nowrap;

                    a {
                        font-size: 0.6rem;
                    }

                    line-height: 1.5;
                }
            }
        }

        // Container for entities
        .entities-container {
            margin: 0;
            min-height: 200px;
            overflow: hidden;
            width: 100%;
            position: relative;
            height: 100%;
            box-sizing: border-box;

            .diagram-list {
                list-style: none;
                padding: 0;
                margin: 0;
                transition: margin-left 0.2s ease-in-out;
            }

            .diagram-container {
                position: relative;
                height: 100%;
                overflow: hidden;
            }

            .diagram {
                margin: 5px 0 0px 0;
                height: calc(100vh - 450px);
                overflow: auto;
                display: none;
            }

            .diagram.active {
                display: block;
            }
        }
    }

    .resize-bar {
        width: 10px;
        cursor: ew-resize;
    }

    .right-panel {
        overflow: auto;
        padding: 10px;
        border: $panel-border;
        width: calc(30% - 5px);
        background-color: $primary-bg-color;

        textarea {
            height: calc(100vh - 555px);
            min-height: 100px;
            width: 100%;
            padding: 10px;
            box-sizing: border-box;
            resize: none;
            tab-size: 2;

            &:focus-visible {
                outline: none;
            }
        }
    }

    // Button container
    .button-container {
        padding: 10px 0px 0;
    }

    // Input and select styling
    input[type="text"],
    select {
        padding: $input-padding;
        background-color: #FFFFFF;
        border: 1px solid #999999;
        color: #333333;

        &.entity-name {
            border: 1px solid #dddddd;

            &:focus-visible {
                outline: none;
            }
        }
    }

    // Form editor
    .editor-container {
        height: 225px;
    }

    .editor-form {
        padding: 10px 0 0 0;

        h3 {
            margin: 0;
        }

        .table-container {
            max-height: 180px;
            overflow: auto;
            margin-top: 5px;
        }

        table {
            width: 100%;
            border-collapse: collapse;
            border: $panel-border;

            .column-mover {
                width: 16px;
            }

            .column-action {
                text-align: center;
                white-space: nowrap;
                width: 68px;

                button {
                    font-size: 13px;
                    margin-bottom: 2px;
                }
            }

            thead {
                background-color: $light-bg-color;
                border: $panel-border;
            }

            th {
                border: $panel-border;
                position: sticky;
                top: 0;
                background-color: $light-bg-color;
                padding: 4px 8px;
                text-align: left;
                z-index: 2;

                &::before {
                    content: "";
                    width: 100%;
                    display: block;
                    position: absolute;
                    height: 1px;
                    background-color: #ccc;
                    top: -1px;
                    left: 0;
                }

                &.column-nl,
                &.column-pk,
                &.column-ai {
                    width: 20px;
                    text-align: center;
                }

                &:nth-child(3) {
                    width: 12%;
                }

                &:nth-child(4) {
                    width: 10%;
                }

                &:nth-child(5) {
                    width: 15%;
                }

                &:nth-child(6) {
                    width: 12%;
                }
            }

            td {
                border: $panel-border;
                padding: 0;
                text-align: left;
                font-size: 8px;

                &.column-nl,
                &.column-pk,
                &.column-ai {
                    text-align: center;
                }

                input[type="text"],
                select {
                    display: block;
                    margin: 0;
                    border: none;
                    width: 100%;
                    box-sizing: border-box;
                    padding: 2px 8px;
                }

                input[type="text"]:focus-visible,
                select:focus-visible {
                    outline: none;
                }

                button {
                    padding: 0;
                    border: none;
                    background-color: transparent;
                }
            }
        }
    }

    // Checkbox styling
    input[type="checkbox"] {
        margin: 0 5px;
    }

    // Entity styling
    .entity {
        display: inline-block;
        min-width: 180px;
        border: 1px solid #DDDDDD;
        vertical-align: top;
        margin-right: 10px;
        margin-bottom: 10px;
        padding: 0;
        background-color: #FCFCFC;

        .entity-header {
            background-color: #EEEEEE;

            button {
                float: right;
                width: 16px;
                height: 16px;
                border: none;
                background-color: transparent;
                font-size: 11px;
                padding: 2px;
                margin-right: 6px;
                margin-top: 2px;

                &:nth-child(1) {
                    margin-right: 10px;
                }
            }

            h4 {
                margin: 0;
                padding: 5px 54px 5px 10px;
                border-bottom: 1px solid #DDDDDD;
                color: #282828;
            }
        }

        .entity-body {
            ul {
                list-style-type: none;
                margin: 0;
                padding: 0;

                li {
                    padding: 4px 10px 5px 10px;
                    border-bottom: 1px solid #DDDDDD;
                    color: #2d2d2d;

                    .data-type {
                        background-color: #EAEAEA;
                        padding: 2px 5px;
                        font-size: 9px;
                        float: right;
                        margin-top: 1px;
                        margin-left: 8px;
                        border-radius: 2px;
                    }

                    &[data-primary-key="true"] {
                        background-color: #E8F6FF;
                        color: #053D62;

                        .data-type {
                            background-color: #C4E9FF;
                        }
                    }

                    &:last-child {
                        border-bottom: none;
                    }

                    &::after {
                        content: "";
                        display: block;
                        clear: both;
                    }
                }
            }
        }

        .entity-footer {
            padding: 5px 10px;
            display: none;
        }

        .entity-footer button {
            margin-bottom: 0;
        }
    }

    .table-list-for-export {
        list-style-type: none;
        padding: 0;
        margin: 0;
        margin: 2px 0 10px 0;
        height: 100px;
        overflow: auto;

        li {
            padding: 0;
            margin: 0;

            label {
                padding: 0;
            }

            line-height: 1.5;
        }
    }
}

.entity-name {
    width: 200px;
}

.tabs-container {
    margin: auto;
}

.tabs-link-container {
    position: relative;
    width: calc(100% - 50px);
    border-bottom: 1px solid #EEEEEE;
    overflow: hidden;
}

.tabs {
    display: flex;
    white-space: nowrap;
    padding: 0;
    list-style: none;

    li {
        display: inline-block;
        margin-right: 4px;
        border: solid #EEEEEE;
        border-width: 1px 1px 0 1px;
        white-space: nowrap;
        padding-right: 6px;
        background-color: #EEEEEE;

        &.active {
            background-color: #FFFFFF;
        }

        &:last-child {
            padding-right: 0px;
        }
    }
}

.tab-link {
    display: inline-block;
    padding: 6px 10px;
    text-align: center;
    text-decoration: none;
    color: #555;
    transition: 0.3s;

    &:hover,
    &.active {
        color: #007bff;
    }
}

.tab-content-container {
    padding: 15px;
    border-top: none;
}

.tab-content {
    display: none;

    &.active {
        display: block;
    }
}

.diagram-list {
    &.tabs {
        li {
            input[type="text"],
            a.update-diagram {
                display: none;
            }

            &[data-edit-mode="true"] {
                a.tab-link {
                    display: none;
                }

                a.update-diagram {
                    display: inline-block;
                }

                a.edit-diagram {
                    display: none;
                }

                input[type="text"] {
                    display: inline-block;
                    height: 20px;
                    border: none;
                    width: 100px;
                    margin-top: 4px;
                    font-family: Arial, sans-serif;
                    font-size: 13px;
                    background-color: transparent;
                }

                input[type="text"]:focus-visible {
                    outline: none;
                }
            }
        }
    }
}

.tab-mover {
    float: right;
    margin-top: 4px;

    li {
        width: 16px;
        height: 16px;
        display: inline-block;
    }
}

.diagram-container {
    .diagram {
        display: none;

        &.active {
            display: block;
        }
    }
}

.icon-delete::before {
    content: "❌";
}

.icon-edit::before {
    content: "✏️";
}

.icon-ok::before {
    content: "✅";
}

.icon-move-up::before {
    content: "⬆️";
}

.icon-move-down::before {
    content: "⬇️";
}

.icon-move-left::before {
    content: "⬅️";
}

.icon-move-right::before {
    content: "➡️";
}

label {
    white-space: nowrap;
}<|MERGE_RESOLUTION|>--- conflicted
+++ resolved
@@ -61,18 +61,10 @@
         border: $panel-border;
         width: calc(70% - 5px);
         background-color: $primary-bg-color;
-<<<<<<< HEAD
-
-        input[type="checkbox"] {
-            vertical-align: text-top;
-        }
-
-=======
         input[type="checkbox"]
         {
             vertical-align: text-top;
         }
->>>>>>> 3b750bdd
         .object-container {
             width: 224px;
             height: 100%;
@@ -86,10 +78,6 @@
                 padding: 0;
                 overflow: auto;
                 padding-bottom: 2.2rem;
-<<<<<<< HEAD
-=======
-
->>>>>>> 3b750bdd
                 margin: 5px 0 0px 0;
                 height: calc(100vh - 450px);
 
