--- conflicted
+++ resolved
@@ -740,11 +740,7 @@
     background-clip: padding-box;
     border: 1px solid #ced4da;
     border-radius: .25rem;
-<<<<<<< HEAD
-    transition: border-color .15s ease-in-out,box-shadow .15s ease-in-out;
-=======
     transition: border-color .15s ease-in-out, box-shadow .15s ease-in-out;
->>>>>>> 94d9ff4b
 }
 th.header-drag-handle{
     width: 17px;
@@ -758,10 +754,7 @@
     width: 17px;
     text-align: center !important;
     display: inherit;
-<<<<<<< HEAD
-=======
     color: #555555;
->>>>>>> 94d9ff4b
 }
 tr.dragging {
     opacity: 0.5;
