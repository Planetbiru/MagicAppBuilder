--- conflicted
+++ resolved
@@ -549,10 +549,7 @@
 -   Resolved issues related to entity field synchronization and missing metadata after import.
 
 
-<<<<<<< HEAD
-=======
-
->>>>>>> e18d3e3d
+
 # MagicAppBuilder Version 1.4.0
 
 ## What's New
