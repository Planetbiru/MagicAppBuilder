* {
    margin: 0;
    padding: 0;
    box-sizing: border-box;
}

body {
    font-family: Arial, sans-serif;
    display: flex;
    min-height: 100vh;
    font-size: 0.85rem;
}

a {
    text-decoration: none;
    color: #1c73cf;
}

.sidebar {
    width: 250px;
    background-color: #343a40;
    color: #fff;
    padding: 16px;
    height: 100vh;
    overflow-y: auto;
    position: relative;

    ul {
        list-style-type: none;
        padding: 0;
        li {
            margin-bottom: 10px;
            a {
                color: #fff;
                text-decoration: none;
                padding: 5px 10px;
                display: block;
                border-radius: 3px;
                &:hover {
                    background-color: #495057;
                }
            }
        }
    }
}

.content {
    flex: 1;
    padding: 16px;
    background-color: #f8f9fa;
    max-width: calc(100vw - 250px);
    overflow: auto;
    max-height: calc(100vh - 0px);
}

h1,
h2 {
    margin-bottom: 20px;
    font-weight: normal;
}

h3 {
    margin-bottom: 5px;
    font-weight: normal;
}

table {
    border-collapse: collapse;
    width: 100%;
    margin-bottom: 20px;
}

table,
th,
td {
    border: 1px solid #ddd;
    white-space: nowrap;
}

th{
    padding: 6px 8px;
    background-color: #f0f0f0;
    color: #2e2e2e;
}
td {
    padding: 4px 8px;
    text-align: left;
}

.pagination {
    padding: 10px 0 5px 0;
    a {
        text-decoration: none;
        color: #007BFF;
        padding: 5px 10px;
        border: 1px solid #ddd;
        margin-right: 5px;
        border-radius: 3px;
    }
    
    a:hover {
        background-color: #007BFF;
        color: #fff;
    }
}

form {
    margin: 5px 0px 0px 0px;
    padding: 0px;
}
textarea {
    tab-size: 4; 
    width: 100%;
    height: 72px;
    min-height: 44px;
    padding: 10px;
    border: 1px solid #ddd;
    border-radius: 3px;
    margin-bottom: 5px;
    transition: background-color ease-in-out 0.2s;
    resize: vertical;
    &:focus-visible{
        outline: none;
        box-shadow: inset 0 0 1px #007bffb7;
        border-color: #007bffdc;
    }
}

/* Styling dasar untuk semua tombol */
.btn {
    display: inline-block;
    padding: 8px 16px;
    font-weight: 400;
    text-align: center;
    text-decoration: none;
    border-radius: 3px;
    border: 1px solid transparent;
    cursor: pointer;
    transition: background-color 0.15s ease-in-out, border-color 0.15s ease-in-out;
}

/* btn-primary */
.btn-primary {
    background-color: #007bff;
    border-color: #007bff;
    color: #fff;
}

.btn-primary:hover {
    background-color: #0056b3;
    border-color: #004085;
}

.btn-primary:focus, .btn-primary.focus {
    box-shadow: 0 0 0 0.2rem rgba(38, 143, 255, 0.5);
}

/* btn-secondary */
.btn-secondary {
    background-color: #6c757d;
    border-color: #6c757d;
    color: #fff;
}

.btn-secondary:hover {
    background-color: #5a6268;
    border-color: #545b62;
}

.btn-secondary:focus, .btn-secondary.focus {
    box-shadow: 0 0 0 0.2rem rgba(108, 117, 125, 0.5);
}

/* btn-success */
.btn-success {
    background-color: #28a745;
    border-color: #28a745;
    color: #fff;
}

.btn-success:hover {
    background-color: #218838;
    border-color: #1e7e34;
}

.btn-success:focus, .btn-success.focus {
    box-shadow: 0 0 0 0.2rem rgba(40, 167, 69, 0.5);
}

/* btn-warning */
.btn-warning {
    background-color: #ffc107;
    border-color: #ffc107;
    color: #212529;
}

.btn-warning:hover {
    background-color: #e0a800;
    border-color: #d39e00;
}

.btn-warning:focus, .btn-warning.focus {
    box-shadow: 0 0 0 0.2rem rgba(255, 193, 7, 0.5);
}

/* btn-danger */
.btn-danger {
    background-color: #dc3545;
    border-color: #dc3545;
    color: #fff;
}

.btn-danger:hover {
    background-color: #c82333;
    border-color: #bd2130;
}

.btn-danger:focus, .btn-danger.focus {
    box-shadow: 0 0 0 0.2rem rgba(220, 53, 69, 0.5);
}

/* Tampilan tombol disabled */
.btn:disabled, .btn.disabled {
    opacity: 0.65;
    cursor: not-allowed;
    background-color: #6c757d;
    border-color: #6c757d;
}


.sidebar form {
    position: relative;
    width: 100%;
    padding-bottom: 10px;
}

#database-select, #schema-select {
    padding: 4px 8px;
    background-color: #ECECEC;
    border: 1px solid #ddd;
    width: 100%;
    box-sizing: border-box;
    margin-bottom: 5px;
}

.table-list {
    max-height: calc(100vh - 170px);
    overflow: auto;
    
    li a {
        width: 100%;
        overflow: hidden;
        text-overflow: ellipsis;
        white-space: nowrap;
    }
}
[data-from-default-app="true"] .table-list, [database-type="sqlite"] .table-list
{
    max-height: calc(100vh - 72px);
}
[data-from-default-app="false"][database-type="mysql"] .table-list,
[data-from-default-app="false"][database-type="mariadb"] .table-list
{
    max-height: calc(100vh - 120px);
}

.collapsible
{
    .button-toggle {
        float: right;
        width: 20px;
        padding: 1px 5px;
        border: 1px solid #DDDDDD;
        background-color: #EEEEEE;
        cursor: pointer;
    }
    .button-toggle::before {
        content: attr(data-close);
    }
}

.collapsible > div {
    display: none;
}

.collapsible.open > div {
    display: block;
}

.collapsible.open .button-toggle::before {
    content: attr(data-open);
}

.table-content {
    margin-bottom: 10px;
}

.table-structure-inner,
.table-content-inner {
    overflow-x: auto;
    max-width: 100%;
    margin-bottom: 10px;
    max-height: calc(100vh - 265px);
}

.query-result
{
    max-height: calc(100vh - 365px);
}

.table-structure-inner, .table-content-inner, .query-result {
    table {
        td {
            white-space: nowrap;
        }
        tbody
        {
            tr {
                &:nth-child(odd) td{
                    background-color: #F8F8F8;
                }
                &:nth-child(even) td{
                    background-color: #FEFEFE;
                }
            }
        }
    }
}

.last-query {
    padding: 12px 16px 16px 16px;
    border: 1px solid #DDDDDD;
    margin-top: 20px;
    background-color: #FAFAFA;
    border-radius: 3px;
}

.query-title {
    font-weight: bold;
    padding: 0px 0px 4px 0;
    color: #555555;
}

.query-raw {
    padding: 8px 16px;
    border: 1px solid #e8aa35;
    background-color: #fff8ea;
    font-family: "Courier New", Courier, monospace;
    margin-bottom: 16px;
    border-radius: 3px;
    tab-size: 4;
    overflow: auto;
}

.query-raw:focus-visible {
    outline: none;
    border: 1px solid #c89027;
    box-shadow: inset 0px 0px 2px #c8902754;
}

.sql-error {
    padding: 8px 16px;
    border: 1px solid #e86835;
    background-color: #ffd3c1;
    font-family: "Courier New", Courier, monospace;
    margin-bottom: 16px;
}

.query-result {
    padding-top: 4px;
    overflow-x: auto;
}

.alert
{
    margin: 10px 0;
    padding: 8px 16px;
    border: 1px solid #e86835;
    background-color: #ffd3c1;
    font-family: "Courier New", Courier, monospace;
    border-radius: 3px;
}

.modal {
    display: none; 
    position: fixed; 
    z-index: 1; 
    left: 0;
    top: 0;
    width: 100%;
    height: 100%;
    overflow: hidden;
}

.modal-backdrop {
    position: absolute;
    top: 0;
    left: 0;
    width: 100%;
    height: 100%;
    background-color: rgba(0, 0, 0, 0.5); 
    z-index: 0;
}

.modal-content {
    position: relative;
    margin: 20px auto;
    background-color: #fff;
    padding: 16px;
    border-radius: 3px;
    width: calc(100vw - 40px);
    box-shadow: 0 4px 8px rgba(0, 0, 0, 0.1);
    z-index: 1;
}

.modal-header {
    display: flex;
    justify-content: space-between;
    align-items: center;
    border-bottom: 1px solid #ddd;
    padding: 0px 0px 5px 0px;
    margin-top: -5px;
}

.modal-header h2 {
    margin: 0;
}

.close-btn {
    font-size: 22px;
    color: #aaa;
    cursor: pointer;
}

.close-btn:hover,
.close-btn:focus {
    color: #000;
}

.modal-body {
    padding: 10px 0 5px 0px;
}

.modal-footer {
    border-top: 1px solid #ddd;
    display: flex;
    justify-content: flex-end;
    padding-top: 10px;
}

.original {
    height: calc(100vh - 176px);
}

<<<<<<< HEAD
/* CSS untuk kelas two-side-table */
table.two-side-table {
    width: 100%;
    border-collapse: collapse;
    table-layout: fixed;
    margin-bottom: 8px;
}

/* Styling default untuk tabel, untuk layar yang lebih kecil dari 600px */
table.two-side-table th, table.two-side-table td {
    width: 100%; /* Setiap kolom memiliki lebar 100% untuk layar kecil */
    padding: 8px;
    border: 1px solid #ddd;
    text-align: left;
    display: block; /* Ubah setiap kolom menjadi block-level untuk responsif */
}

table.two-side-table th {
    background-color: #f2f2f2;
    font-weight: bold;
}

table.two-side-table thead tr > th:nth-child(2), table.two-side-table tbody tr td:nth-child(2) {
    padding: 0px;
}

/* Styling untuk layar yang lebih besar dari 600px */
@media (min-width: 800px) {
    table.two-side-table th, table.two-side-table td {
        display: table-cell; /* Kembali ke tampilan tabel biasa */
    }

    /* Lebar kolom pertama 30% */
    table.two-side-table td:first-child, table.two-side-table th:first-child {
        width: 30%; /* Lebar kolom pertama 30% */
    }

    /* Set kolom lainnya untuk memiliki lebar yang seimbang */
    table.two-side-table td:not(:first-child), table.two-side-table th:not(:first-child) {
        width: auto;
    }
}
textarea.data-editor, div.data-editor {
    border-radius: 0;
    height: 44px;
    padding: 4px 6px;
    display: block;
    margin: 0;
    border: none;
}

  
form.edit-form{
    padding-bottom: 20px;
}

th.cell-edit, td.cell-edit{
    padding: 1px 8px;
=======
.input-label {
    padding-bottom: 2px;
>>>>>>> a875eb32
}<|MERGE_RESOLUTION|>--- conflicted
+++ resolved
@@ -452,7 +452,6 @@
     height: calc(100vh - 176px);
 }
 
-<<<<<<< HEAD
 /* CSS untuk kelas two-side-table */
 table.two-side-table {
     width: 100%;
@@ -511,8 +510,4 @@
 
 th.cell-edit, td.cell-edit{
     padding: 1px 8px;
-=======
-.input-label {
-    padding-bottom: 2px;
->>>>>>> a875eb32
 }