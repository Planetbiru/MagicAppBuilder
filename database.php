<?php

use MagicObject\Database\PicoDatabase;
use MagicObject\Request\InputGet;
use MagicObject\Request\InputPost;
<<<<<<< HEAD
use MagicObject\Util\PicoStringUtil;
=======
use MagicObject\Util\Database\PicoDatabaseUtil;
>>>>>>> a97cd3f4

require_once (__DIR__) . "/inc.app/app.php";
require_once (__DIR__) . "/inc.app/sessions.php";
require_once (__DIR__) . "/inc.app/database.php";

function splitSQL($sqlString) {
    $statements = [];
    $currentStatement = '';
    $inSingleQuote = false;
    $inDoubleQuote = false;

    for ($i = 0; $i < strlen($sqlString); $i++) {
        $char = $sqlString[$i];

        // Toggle quote context
        if ($char === "'" && !$inDoubleQuote) {
            $inSingleQuote = !$inSingleQuote;
        } elseif ($char === '"' && !$inSingleQuote) {
            $inDoubleQuote = !$inDoubleQuote;
        }

        // Check for semicolon outside of quotes
        if ($char === ';' && !$inSingleQuote && !$inDoubleQuote) {
            $statements[] = trim($currentStatement);
            $currentStatement = '';
        } else {
            $currentStatement .= $char;
        }
    }

    // Add the last statement if exists
    if (trim($currentStatement) !== '') {
        $statements[] = trim($currentStatement);
    }

    return $statements;
}


$inputGet = new InputGet();
$inputPost = new InputPost();
$applicationId = $inputGet->getApplicationId();
$databaseName = $inputGet->getDatabase();
$table = $inputGet->getTable();

$page = $inputGet->getPage();
if($page < 1)
{
    $page = 1;
}
$limit = 20; // Rows per page
$query = $inputPost->getQuery();


$appConfigPath = $workspaceDirectory."/applications/$applicationId/default.yml";
if(file_exists($appConfigPath))
{
    $appConfig->loadYamlFile($appConfigPath, false, true, true);
    $databaseConfig = $appConfig->getDatabase();
    if(empty($databaseName))
    {
        $databaseName = $databaseConfig->getDatabaseName();
    }
    else
    {
        $databaseConfig->setDatabaseName($databaseName);
    }
    $database = new PicoDatabase($databaseConfig);

    try
    {
        $database->connect();
    }
    catch(Exception $e)
    {
        exit();
    }
}
else
{
    exit();
}

$pdo = $database->getDatabaseConnection();

?><!DOCTYPE html>
<html lang="en">
<head>
    <meta charset="UTF-8">
    <meta name="viewport" content="width=device-width, initial-scale=1.0">
    <title>Database Explorer</title>
    <link rel="stylesheet" href="css/database-explorer.css">
    <script>
        window.onload = function() {
            // Select all toggle buttons within collapsible elements
            const toggles = document.querySelectorAll('.collapsible .button-toggle');

            // Attach event listeners to each toggle button
            toggles.forEach(function(toggle) {
                toggle.addEventListener('click', function(e) {
                    // Find the closest collapsible element and toggle the 'open' class
                    e.target.closest('.collapsible').classList.toggle('open');
                });
            });
        };

    </script>
</head>
<body>
    <div class="sidebar">
        <h3>Navigation</h3>
        <?php
        // Database connection configuration


        try {
            $pdo->setAttribute(PDO::ATTR_ERRMODE, PDO::ERRMODE_EXCEPTION);

            // Variables to control navigation


            // Show available databases
            function showSidebarDatabases($pdo, $applicationId, $databaseName) {
                // Form for selecting database
                echo "<form method='GET' action=''>";
                echo "<input type='hidden' name='applicationId' value='$applicationId'>";
                echo "<label for='database-select'>Select Database:</label>";
                echo "<select name='database' id='database-select' onchange='this.form.submit()'>";
                echo "<option value=''>-- Choose Database --</option>";
                $stmt = $pdo->query("SHOW DATABASES");
                while ($row = $stmt->fetch(PDO::FETCH_NUM)) {
                    $dbName = $row[0];
                    $selected = $databaseName === $dbName ? "selected" : "";
                    echo "<option value='$dbName' $selected>$dbName</option>";
                }
                echo "</select>";
                echo "</form>";
            }

            // Show tables of the selected database
            function showSidebarTables($pdo, $applicationId, $databaseName, $table) {
                $pdo->exec("USE `$databaseName`");
                $stmt = $pdo->query("SHOW TABLES");
                echo "<ul class=\"table-list\">";
                while ($row = $stmt->fetch(PDO::FETCH_NUM)) {
                    $tableName = $row[0];
                    echo "<li><a href='?applicationId=$applicationId&database=$databaseName&table=$tableName'" .
                        ($table == $tableName ? " style='font-weight: bold;'" : "") .
                        ">$tableName</a></li>";
                }
                echo "</ul>";
            }

            // Render sidebar
            showSidebarDatabases($pdo, $applicationId, $databaseName);
            showSidebarTables($pdo, $applicationId, $databaseName, $table);
        } catch (PDOException $e) {
            if($e->getCode() == 0x3D000 || strpos($e->getMessage(), '1046') !== false)
            {
                echo "Please choose one database";
            }
            else
            {
                echo "Connection failed: " . $e->getMessage();
            }
        }
        ?>
    </div>
    <div class="content">
        <?php
        try {
            // Load table structure or data based on navigation


            if ($databaseName) {
                $pdo->exec("USE `$databaseName`");

                if ($table) {
                    // Show table structure
                    function showTableStructure($pdo, $table) {
                        echo "<div class=\"table-structure collapsible\">";
                        echo "<button class=\"button-toggle toggle-structure\" data-open=\"-\" data-close=\"+\"></button>";
                        echo "<h3>Structure of $table</h3>";
                        echo "<div class=\"table-structure-inner\">";
                        $stmt = $pdo->query("DESCRIBE `$table`");
                        echo "<table><tr><th>Field</th><th>Type</th><th>Null</th><th>Key</th><th>Default</th><th>Extra</th></tr>";
                        while ($row = $stmt->fetch(PDO::FETCH_ASSOC)) {
                            echo "<tr>";
                            foreach ($row as $value) {
                                echo "<td>$value</td>";
                            }
                            echo "</tr>";
                        }
                        echo "</table>";
                        echo "</div>";
                        echo "</div>";
                    }
                    showTableStructure($pdo, $table);

                    // Show table data with pagination
                    function showTableData($pdo, $applicationId, $databaseName, $table, $page, $limit) {
                        $offset = ($page - 1) * $limit;
                        $stmt = $pdo->query("SELECT COUNT(*) AS total FROM `$table`");
                        $total = $stmt->fetch(PDO::FETCH_ASSOC)['total'];
                        $totalPages = ceil($total / $limit);
                    
                        $cls = isset($_POST['query']) ? '' : ' open';
                        echo "<div class=\"table-content collapsible$cls\">";
                        echo "<button class=\"button-toggle toggle-structure\" data-open=\"-\" data-close=\"+\"></button>";
                        echo "<h3>Data in $table (Page $page)</h3>";
                        echo "<div class=\"table-content-inner\">";
                        $stmt = $pdo->query("SELECT * FROM `$table` LIMIT $limit OFFSET $offset");
                        echo "<table><tr>";
                        for ($i = 0; $i < $stmt->columnCount(); $i++) {
                            $col = $stmt->getColumnMeta($i);
                            echo "<th>{$col['name']}</th>";
                        }
                        echo "</tr>";
                    
                        while ($row = $stmt->fetch(PDO::FETCH_ASSOC)) {
                            echo "<tr>";
                            foreach ($row as $value) {
                                echo "<td>".htmlspecialchars($value)."</td>";
                            }
                            echo "</tr>";
                        }
                        echo "</table>";
                        echo "</div>";
                        
                    
                        // Pagination navigation with a maximum of 7 pages
                        echo "<div class='pagination'>";
                        $startPage = max(1, $page - 3);
                        $endPage = min($totalPages, $page + 3);
                    
                        if ($startPage > 1) {
                            echo "<a href='?applicationId=$applicationId&database={$databaseName}&table=$table&page=1'>First</a> ";
                            if ($startPage > 2) {
                                echo "<span>...</span> ";
                            }
                        }
                    
                        for ($i = $startPage; $i <= $endPage; $i++) {
                            if ($i == $page) {
                                echo "<a href='?applicationId=$applicationId&database={$databaseName}&table=$table&page=$i' style='font-weight: bold;'>$i</a> ";
                            } else {
                                echo "<a href='?applicationId=$applicationId&database={$databaseName}&table=$table&page=$i'>$i</a> ";
                            }
                        }
                    
                        if ($endPage < $totalPages) {
                            if ($endPage < $totalPages - 1) {
                                echo "<span>...</span> ";
                            }
                            echo "<a href='?applicationId=$applicationId&database={$databaseName}&table=$table&page=$totalPages'>Last</a>";
                        }
                        echo "</div>";
                        echo "</div>";
                    }
                    
                    showTableData($pdo, $applicationId, $databaseName, $table, $page, $limit);
                }
            }

            $queries = array();
            $lastQueries = "";
            if($query)
            {
                $arr = splitSQL($query);
                $query = implode(";\r\n", $arr);
                $queryArray = PicoDatabaseUtil::splitSql($query);
                if(isset($queryArray) && is_array($queryArray) && !empty($queryArray))
                {
                    $q2 = array();
                    foreach($queryArray as $q)
                    {
                        $queries[] = $q['query'];
                        $q2[] = "-- ".$q['query'];
                    }
                    $lastQueries = implode("\r\n", $q2);
                }
                else
                {
                    $lastQueries = $query;
                }
            }
            else
            {
                $queryArray = null;
            }

            // Query execution form
            echo "<h3>Execute Query</h3>";
            $lastQuery = strlen($query) > 0 && !PicoStringUtil::startsWith($query, '-- ') ? '-- '.$query : $query;
            echo "<form method='post'>
<<<<<<< HEAD
                    <textarea name='query' rows='4' cols='50' spellcheck='false'>".htmlspecialchars($lastQuery)."</textarea><br>
=======
                    <textarea name='query' rows='4' cols='50' spellcheck='false'>$lastQueries</textarea><br>
>>>>>>> a97cd3f4
                    <input type='submit' value='Execute'>
                    <input type='reset' value='Reset'>
                  </form>";
            
            if ($query) {
                function executeQuery($pdo, $query) {
                    try {
                        $stmt = $pdo->query($query);
                        echo "<table><tr>";
                        for ($i = 0; $i < $stmt->columnCount(); $i++) {
                            $col = $stmt->getColumnMeta($i);
                            echo "<th>{$col['name']}</th>";
                        }
                        echo "</tr>";
                        while ($row = $stmt->fetch(PDO::FETCH_ASSOC)) {
                            echo "<tr>";
                            foreach ($row as $value) {
                                echo "<td>$value</td>";
                            }
                            echo "</tr>";
                        }
                        echo "</table>";
                    } catch (PDOException $e) {
                        echo "<div class='sql-error'><strong>Error:</strong> " . $e->getMessage()."</div>";
                    }
                }
            
                foreach($queries as $i=>$q)
                {
                    $j = $i + 1;
                    $query2Executed = $q;
                    echo "<div class='query-executed'>";
                    echo "<div class='query-title'>Query $j</div>";
                    echo "<div class='query-raw' contenteditable='true' spellcheck='false'>";
                    echo htmlspecialchars($q);
                    echo "</div>";
                    echo "<div class='query-title'>Result</div>";
                    echo "<div class='query-result'>";
                    executeQuery($pdo, $q);
                    echo "</div>";
                    echo "</div>";
                }
            }
        } catch (PDOException $e) {
            echo "Error: " . $e->getMessage();
        }
        ?>
    </div>
</body>
</html><|MERGE_RESOLUTION|>--- conflicted
+++ resolved
@@ -3,11 +3,7 @@
 use MagicObject\Database\PicoDatabase;
 use MagicObject\Request\InputGet;
 use MagicObject\Request\InputPost;
-<<<<<<< HEAD
-use MagicObject\Util\PicoStringUtil;
-=======
 use MagicObject\Util\Database\PicoDatabaseUtil;
->>>>>>> a97cd3f4
 
 require_once (__DIR__) . "/inc.app/app.php";
 require_once (__DIR__) . "/inc.app/sessions.php";
@@ -301,13 +297,8 @@
 
             // Query execution form
             echo "<h3>Execute Query</h3>";
-            $lastQuery = strlen($query) > 0 && !PicoStringUtil::startsWith($query, '-- ') ? '-- '.$query : $query;
             echo "<form method='post'>
-<<<<<<< HEAD
-                    <textarea name='query' rows='4' cols='50' spellcheck='false'>".htmlspecialchars($lastQuery)."</textarea><br>
-=======
                     <textarea name='query' rows='4' cols='50' spellcheck='false'>$lastQueries</textarea><br>
->>>>>>> a97cd3f4
                     <input type='submit' value='Execute'>
                     <input type='reset' value='Reset'>
                   </form>";
