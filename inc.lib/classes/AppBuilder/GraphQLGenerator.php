<?php

namespace AppBuilder;

/**
 * The `GraphQLGenerator` class is a powerful tool designed to automatically generate a complete GraphQL API layer from a JSON file that defines database entities.
 * It inspects the schema to understand tables, columns, primary keys, and foreign key relationships.
 * Based on this analysis, it produces PHP code for GraphQL types, queries, and mutations, as well as a comprehensive API manual in Markdown format.
 * This class streamlines the process of scaffolding a GraphQL API, reducing manual effort and ensuring consistency between the database schema and the API.
 * 
 * @package AppBuilder
 */
class GraphQLGenerator
{
    /**
     * @var array Decoded JSON schema.
     */
    private $schema;

    /**
     * @var array Analyzed schema with PK, FK, and column info.
     */
    private $analyzedSchema = array();

    /**
     * Constructor.
     *
     * @param array $schema Decoded JSON schema.
     * @throws Exception If the file is not found or invalid.
     */
    public function __construct($schema)
    {
        $this->schema = $schema;
        $this->analyzeSchema();
    }

    /**
     * Analyzes the raw JSON schema to identify tables, primary keys, and foreign keys.
     */
    private function analyzeSchema()
    {
        $tableNames = array();
        foreach ($this->schema['entities'] as $entity) {
            $tableNames[] = $entity['name'];
        }

        foreach ($this->schema['entities'] as $entity) {
            $tableName = $entity['name'];
            $primaryKey = $tableName . '_id';

            $this->analyzedSchema[$tableName] = array(
                'name' => $tableName,
                'primaryKey' => $primaryKey,
                'columns' => array(),
                'hasActiveColumn' => false,
            );

            foreach ($entity['columns'] as $column) {
                $columnName = $column['name'];
                $this->analyzedSchema[$tableName]['columns'][$columnName] = array(
                    'type' => $column['type'],
                    'isForeignKey' => false,
                    'references' => null
                );

                if ($columnName === 'active') {
                    $this->analyzedSchema[$tableName]['hasActiveColumn'] = true;
                }

                // Foreign Key Detection Logic (Rule #5)
                if ($columnName !== $primaryKey && substr($columnName, -3) === '_id') {
                    $refTableName = substr($columnName, 0, -3);
                    if (in_array($refTableName, $tableNames)) {
                        // Check if the referenced table has a PK with the same name
                        $refTablePK = $refTableName . '_id';
                        $isRealFk = false;
                        foreach($this->schema['entities'] as $refEntity) {
                            if($refEntity['name'] === $refTableName) {
                                foreach($refEntity['columns'] as $refColumn) {
                                    if($refColumn['name'] === $refTablePK && $refColumn['primaryKey']) {
                                        $isRealFk = true;
                                        break 2;
                                    }
                                }
                            }
                        }

                        if ($isRealFk) {
                            $this->analyzedSchema[$tableName]['columns'][$columnName]['isForeignKey'] = true;
                            $this->analyzedSchema[$tableName]['columns'][$columnName]['references'] = $refTableName;
                        }
                    }
                }
            }
        }
    }

    /**
     * Maps a database type to a GraphQL type.
     *
     * @param string $dbType The database column type (e.g., VARCHAR, INT, TIMESTAMP).
     * @return string The corresponding GraphQL type string.
     */
    private function mapDbTypeToGqlType($dbType)
    {
        $dbType = strtoupper($dbType);
        if (strpos($dbType, 'INT') !== false) {
            return 'Type::int()';
        }
        if (strpos($dbType, 'VARCHAR') !== false || strpos($dbType, 'TEXT') !== false || strpos($dbType, 'DATE') !== false || strpos($dbType, 'TIMESTAMP') !== false) {
            return 'Type::string()';
        }
        if (strpos($dbType, 'DECIMAL') !== false || strpos($dbType, 'FLOAT') !== false || strpos($dbType, 'DOUBLE') !== false) {
            return 'Type::float()';
        }
        if (strpos($dbType, 'TINYINT(1)') !== false) {
            return 'Type::boolean()';
        }
        return 'Type::string()'; // Default fallback
    }

    /**
     * Generates common Input types for filtering and sorting.
     * @return string
     */
    private function generateUtilityTypes()
    {
        $code = "/**\r\n * ----------------------------------------------------------------------------\r\n * UTILITY TYPE DEFINITIONS (for Filtering & Sorting)\r\n * ----------------------------------------------------------------------------\r\n */\r\n\r\n";

        // Enum for Sort Direction
        $code .= "\$sortDirectionEnum = new EnumType(array(\r\n";
        $code .= "    'name' => 'SortDirection',\r\n";
        $code .= "    'values' => array('ASC', 'DESC')\r\n";
        $code .= "));\r\n\r\n";

        // Input for Sorting
        $code .= "\$sortInputType = new InputObjectType(array(\r\n";
        $code .= "    'name' => 'SortInput',\r\n";
        $code .= "    'fields' => array(\r\n";
        $code .= "        'field' => Type::nonNull(Type::string()),\r\n";
        $code .= "        'direction' => \$sortDirectionEnum\r\n";
        $code .= "    )\r\n";
        $code .= "));\r\n\r\n";

        // Enum for Filter Operators
        $code .= "\$filterOperatorEnum = new EnumType(array(\r\n";
        $code .= "    'name' => 'FilterOperator',\r\n";
        $code .= "    'values' => array('EQUALS', 'NOT_EQUALS', 'CONTAINS', 'GREATER_THAN', 'GREATER_THAN_OR_EQUALS', 'LESS_THAN', 'LESS_THAN_OR_EQUALS', 'IN', 'NOT_IN')\r\n";
        $code .= "));\r\n\r\n";

        // Input for Filtering
        $code .= "\$filterInputType = new InputObjectType(array(\r\n";
        $code .= "    'name' => 'FilterInput',\r\n";
        $code .= "    'fields' => array(\r\n";
        $code .= "        'field' => Type::nonNull(Type::string()),\r\n";
        $code .= "        'value' => Type::nonNull(Type::string()),\r\n";
        $code .= "        'operator' => \$filterOperatorEnum\r\n";
        $code .= "    )\r\n";
        $code .= "));\r\n\r\n";

        return $code;
    }

    /**
     * Generates the PHP code for all GraphQL ObjectTypes.
     *
     * @return string The generated PHP code.
     */
    private function generateTypes()
    {
        $code = "/**\r\n * ----------------------------------------------------------------------------\r\n * GRAPHQL TYPE DEFINITIONS\r\n * ----------------------------------------------------------------------------\r\n */\r\n\r\n";
        
        // Lazy loading requires forward declaration
        foreach ($this->analyzedSchema as $tableName => $tableInfo) {
            $typeName = $this->camelCase($tableName) . 'Type';
            $code .= "\$" . $this->camelCase($tableName) . "PageType = null;\r\n";
            $code .= "\$" . $typeName . " = null;\r\n";
        }
        $code .= "\r\n";

        foreach ($this->analyzedSchema as $tableName => $tableInfo) {
            $typeName = $this->camelCase($tableName) . 'Type';
            $objectName = ucfirst($this->camelCase($tableName));
            $pageTypeName = $this->camelCase($tableName) . 'PageType';
            $pageObjectName = $objectName . 'Page';

            $code .= "\$" . $typeName . " = new ObjectType(array(\r\n";
            $code .= "    'name' => '" . $objectName . "',\r\n";
            $code .= "    'fields' => function () use (&\$db";
            // Include other types for lazy loading relationships
            foreach ($tableInfo['columns'] as $columnName => $columnInfo) {
                if ($columnInfo['isForeignKey']) {
                    $refTypeName = $this->camelCase($columnInfo['references']) . 'Type';
                    $code .= ", &\$" . $refTypeName;
                }
            }
            $code .= ") {\r\n";
            $code .= "        return array(\r\n";

            foreach ($tableInfo['columns'] as $columnName => $columnInfo) {
                if (!$columnInfo['isForeignKey']) {
                    $gqlType = $this->mapDbTypeToGqlType($columnInfo['type']);
                    $code .= "            '" . $columnName . "' => " . $gqlType . ",\r\n";
                }
            }

            // Add relationships
            foreach ($tableInfo['columns'] as $columnName => $columnInfo) {
                if ($columnInfo['isForeignKey']) {
                    $refTableName = $columnInfo['references'];
                    $refTypeName = $this->camelCase($refTableName) . 'Type';
                    $refPK = $this->analyzedSchema[$refTableName]['primaryKey'];

                    $code .= "            '" . $refTableName . "' => array(\r\n";
                    $code .= "                'type' => \$" . $refTypeName . ",\r\n";
                    $code .= "                'description' => 'Get the related " . $refTableName . "',\r\n";
                    $code .= "                'resolve' => function (\$root, \$args) use (\$db) {\r\n";
                    $code .= "                    if (empty(\$root['" . $columnName . "'])) return null;\r\n";
                    $code .= "                    \$stmt = \$db->prepare('SELECT * FROM " . $refTableName . " WHERE " . $refPK . " = :id');\r\n";
                    $code .= "                    \$stmt->execute(array(':id' => \$root['" . $columnName . "']));\r\n";
                    $code .= "                    return \$stmt->fetch(PDO::FETCH_ASSOC);\r\n";
                    $code .= "                }\r\n";
                    $code .= "            ),\r\n";
                }
            }

            $code .= "        );\r\n";
            $code .= "    }\r\n";
            $code .= "));\r\n\r\n";
        }

        // Generate Paginated types after main types are declared
        foreach ($this->analyzedSchema as $tableName => $tableInfo) {
            $typeName = $this->camelCase($tableName) . 'Type';
            $objectName = ucfirst($this->camelCase($tableName));
            $pageTypeName = $this->camelCase($tableName) . 'PageType';
            $pageObjectName = $objectName . 'Page';

            $code .= "\$" . $pageTypeName . " = new ObjectType(array(\r\n";
            $code .= "    'name' => '" . $pageObjectName . "',\r\n";
            $code .= "    'description' => 'Paginated list of " . $this->pluralize($objectName) . "',\r\n";
            $code .= "    'fields' => function() use(&\$" . $typeName . ") {\r\n";
            $code .= "        return array(\r\n";
            $code .= "            'items' => Type::listOf(\$" . $typeName . "),\r\n";
            $code .= "            'total' => Type::int(),\r\n";
            $code .= "            'limit' => Type::int(),\r\n";
            $code .= "            'page' => Type::int(),\r\n";
            $code .= "            'totalPages' => Type::int(),\r\n";
            $code .= "            'hasNext' => Type::boolean(),\r\n";
            $code .= "            'hasPrevious' => Type::boolean(),\r\n";
            $code .= "        );\r\n";
            $code .= "    }\r\n";
            $code .= "));\r\n\r\n";
        }
        return $code;
    }

    /**
     * Generates the PHP code for all GraphQL InputObjectTypes for mutations.
     *
     * @return string The generated PHP code.
     */
    private function generateInputTypes()
    {
        $code = "/**\r\n * ----------------------------------------------------------------------------\r\n * INPUT TYPE DEFINITIONS\r\n * ----------------------------------------------------------------------------\r\n */\r\n\r\n";
        foreach ($this->analyzedSchema as $tableName => $tableInfo) {
            $inputTypeName = $this->camelCase($tableName) . 'InputType';
            $objectName = ucfirst($this->camelCase($tableName)) . 'Input';

            $code .= "\$" . $inputTypeName . " = new InputObjectType(array(\r\n";
            $code .= "    'name' => '" . $objectName . "',\r\n";
            $code .= "    'fields' => array(\r\n";

            foreach ($tableInfo['columns'] as $columnName => $columnInfo) {
                // Exclude primary key from input
                if ($columnName === $tableInfo['primaryKey']) {
                    continue;
                }
                $gqlType = $this->mapDbTypeToGqlType($columnInfo['type']);
                $code .= "        '" . $columnName . "' => " . $gqlType . ",\r\n";
            }

            $code .= "    )\r\n";
            $code .= "));\r\n\r\n";
        }
        return $code;
    }

    /**
     * Generates the PHP code for the root Query type.
     *
     * @return string The generated PHP code.
     */
    private function generateQueries()
    {
        $code = "/**\r\n * ----------------------------------------------------------------------------\r\n * QUERY TYPE DEFINITION\r\n * ----------------------------------------------------------------------------\r\n */\r\n\r\n";
        $code .= "\$queryType = new ObjectType(array(\r\n";
        $code .= "    'name' => 'Query',\r\n";
        $code .= "    'fields' => array(\r\n";

        foreach ($this->analyzedSchema as $tableName => $tableInfo) {
            $camelName = $this->camelCase($tableName);
            $pluralCamelName = $this->pluralize($camelName);
            $typeName = $camelName . 'Type';
            $primaryKey = $tableInfo['primaryKey'];
            $pageTypeName = $camelName . 'PageType';

            // Detail Query
            $code .= "        // Query for a single " . $tableName . "\r\n";
            $code .= "        '" . $camelName . "' => [\r\n";
            $code .= "            'type' => \$" . $typeName . ",\r\n";
            $code .= "            'args' => array(\r\n";
            $code .= "                'id' => Type::nonNull(Type::string()),\r\n";
            $code .= "            ),\r\n";
            $code .= "            'resolve' => function (\$root, \$args) use (\$db) {\r\n";
            $code .= "                \$stmt = \$db->prepare('SELECT * FROM " . $tableName . " WHERE " . $primaryKey . " = :id');\r\n";
            $code .= "                \$stmt->execute(array(':id' => \$args['id']));\r\n";
            $code .= "                return \$stmt->fetch(PDO::FETCH_ASSOC);\r\n";
            $code .= "            },\r\n";
            $code .= "        ],\r\n\r\n";

            // List Query with Filter and Pagination
            $code .= "        // Query for a list of " . $tableName . "s\r\n";
            $code .= "        '" . $pluralCamelName . "' => [\r\n";
            $code .= "            'type' => \$" . $pageTypeName . ",\r\n";
            $code .= "            'args' => array(\r\n";
            $code .= "                'limit' => Type::int(),\r\n";
            $code .= "                'offset' => Type::int(),\r\n";
            $code .= "                'orderBy' => Type::listOf(\$sortInputType),\r\n";
            $code .= "                'filter' => Type::listOf(\$filterInputType)\r\n";
            $code .= "            ),\r\n";
            $code .= "            'resolve' => function (\$root, \$args) use (\$db) {\r\n";
            $code .= "                // Whitelist valid columns for filtering and sorting to prevent SQL injection.\r\n";
            $code .= "                // You can customize these arrays to allow/disallow columns for filtering and sorting.\r\n";
            $code .= "                \$allowedFilterColumns = array('" . implode("', '", array_keys($tableInfo['columns'])) . "');\r\n";
            $code .= "                \$allowedSortColumns = array('" . implode("', '", array_keys($tableInfo['columns'])) . "');\r\n\r\n";
            $code .= "                \$baseSql = 'FROM " . $tableName . "';\r\n";
            $code .= "                \$countSql = 'SELECT COUNT(*) as total ' . \$baseSql;\r\n";
            $code .= "                \$dataSql = 'SELECT * ' . \$baseSql;\r\n";
            $code .= "                \$where = array();\r\n";
            $code .= "                \$params = array();\r\n";
            $code .= "                \$paramIndex = 0;\r\n\r\n";
            // Filter logic
            $code .= "                if (!empty(\$args['filter'])) {\r\n";
            $code .= "                    foreach (\$args['filter'] as \$filter) {\r\n";
            $code .= "                        if (!in_array(\$filter['field'], \$allowedFilterColumns)) continue;\r\n";
            $code .= "                        \$operator = isset(\$filter['operator']) ? \$filter['operator'] : 'EQUALS';\r\n";
            $code .= "                        \$paramName = ':' . \$filter['field'] . \$paramIndex++;\r\n";
            $code .= "                        switch (\$operator) {\r\n";
            $code .= "                            case 'CONTAINS':\r\n";
            $code .= "                                \$where[] = \$filter['field'] . ' LIKE ' . \$paramName;\r\n";
            $code .= "                                \$params[\$paramName] = '%' . \$filter['value'] . '%';\r\n";
            $code .= "                                break;\r\n";
            $code .= "                            case 'GREATER_THAN_OR_EQUALS':\r\n";
            $code .= "                                \$where[] = \$filter['field'] . ' >= ' . \$paramName;\r\n";
            $code .= "                                \$params[\$paramName] = \$filter['value'];\r\n";
            $code .= "                                break;\r\n";
            $code .= "                            case 'GREATER_THAN':\r\n";
            $code .= "                                \$where[] = \$filter['field'] . ' > ' . \$paramName;\r\n";
            $code .= "                                \$params[\$paramName] = \$filter['value'];\r\n";
            $code .= "                                break;\r\n";
            $code .= "                            case 'LESS_THAN_OR_EQUALS':\r\n";
            $code .= "                                \$where[] = \$filter['field'] . ' <= ' . \$paramName;\r\n";
            $code .= "                                \$params[\$paramName] = \$filter['value'];\r\n";
            $code .= "                                break;\r\n";
            $code .= "                            case 'LESS_THAN':\r\n";
            $code .= "                                \$where[] = \$filter['field'] . ' < ' . \$paramName;\r\n";
            $code .= "                                \$params[\$paramName] = \$filter['value'];\r\n";
            $code .= "                                break;\r\n";
            $code .= "                            case 'IN':\r\n";
            $code .= "                            case 'NOT_IN':\r\n";
            $code .= "                                \$values = array_map('trim', explode(',', \$filter['value']));\r\n";
            $code .= "                                if (!empty(\$values)) {\r\n";
            $code .= "                                    \$inPlaceholders = array();\r\n";
            $code .= "                                    foreach (\$values as \$idx => \$val) {\r\n";
            $code .= "                                        \$inParamName = \$paramName . '_' . \$idx;\r\n";
            $code .= "                                        \$inPlaceholders[] = \$inParamName;\r\n";
            $code .= "                                        \$params[\$inParamName] = \$val;\r\n";
            $code .= "                                    }\r\n";
            $code .= "                                    \$operatorStr = (\$operator === 'NOT_IN') ? 'NOT IN' : 'IN';\r\n";
            $code .= "                                    \$where[] = \$filter['field'] . ' ' . \$operatorStr . ' (' . implode(', ', \$inPlaceholders) . ')';\r\n";
            $code .= "                                }\r\n";
            $code .= "                                break;\r\n";
            $code .= "                            case 'NOT_EQUALS':\r\n";
            $code .= "                                \$where[] = \$filter['field'] . ' != ' . \$paramName;\r\n";
            $code .= "                                \$params[\$paramName] = \$filter['value'];\r\n";
            $code .= "                                break;\r\n";
            $code .= "                            case 'EQUALS':\r\n";
            $code .= "                            default:\r\n";
            $code .= "                                \$where[] = \$filter['field'] . ' = ' . \$paramName;\r\n";
            $code .= "                                \$params[\$paramName] = \$filter['value'];\r\n";
            $code .= "                                break;\r\n";
            $code .= "                        }\r\n";
            $code .= "                    }\r\n";
            $code .= "                }\r\n";
            $code .= "                if (count(\$where) > 0) {\r\n";
            $code .= "                    \$whereClause = ' WHERE ' . implode(' AND ', \$where);\r\n";
            $code .= "                    \$countSql .= \$whereClause;\r\n";
            $code .= "                    \$dataSql .= \$whereClause;\r\n";
            $code .= "                }\r\n\r\n";
            // OrderBy logic
            $code .= "                if (!empty(\$args['orderBy'])) {\r\n";
            $code .= "                    \$orderParts = array();\r\n";
            $code .= "                    foreach (\$args['orderBy'] as \$order) {\r\n";
            $code .= "                        if (in_array(\$order['field'], \$allowedSortColumns)) {\r\n";
            $code .= "                            \$direction = (isset(\$order['direction']) && strtoupper(\$order['direction']) === 'DESC') ? 'DESC' : 'ASC';\r\n";
            $code .= "                            \$orderParts[] = \$order['field'] . ' ' . \$direction;\r\n";
            $code .= "                        }\r\n";
            $code .= "                    }\r\n";
            $code .= "                    if (!empty(\$orderParts)) {\r\n";
            $code .= "                        \$dataSql .= ' ORDER BY ' . implode(', ', \$orderParts);\r\n";
            $code .= "                    }\r\n";
            $code .= "                }\r\n\r\n";
            $code .= "                // Get total count\r\n";
            $code .= "                \$countStmt = \$db->prepare(\$countSql);\r\n";
            $code .= "                \$countStmt->execute(\$params);\r\n";
            $code .= "                \$total = (int)\$countStmt->fetchColumn();\r\n\r\n";
            $code .= "                \$limit = isset(\$args['limit']) ? (int)\$args['limit'] : 10;\r\n";
            $code .= "                \$offset = isset(\$args['offset']) ? (int)\$args['offset'] : 0;\r\n";
            $code .= "                \$page = (\$limit > 0) ? floor(\$offset / \$limit) + 1 : 1;\r\n";
            $code .= "                \$totalPages = (\$limit > 0 && \$total > 0) ? ceil(\$total / \$limit) : 0;\r\n\r\n";
            $code .= "                \$hasNext = (\$offset + \$limit) < \$total;\r\n";
            $code .= "                \$hasPrevious = \$offset > 0;\r\n\r\n";
            // Pagination logic
            $code .= "                if (\$limit > 0) {\r\n";
            $code .= "                    \$dataSql .= ' LIMIT ' . \$limit . ' OFFSET ' . \$offset;\r\n";
            $code .= "                }\r\n";
            $code .= "                \$stmt = \$db->prepare(\$dataSql);\r\n";
            $code .= "                \$stmt->execute(\$params);\r\n";
            $code .= "                \$items = \$stmt->fetchAll(PDO::FETCH_ASSOC);\r\n\r\n";
            $code .= "                return array(\r\n";
            $code .= "                    'total' => \$total,\r\n";
            $code .= "                    'limit' => \$limit,\r\n";
            $code .= "                    'page' => \$page,\r\n";
            $code .= "                    'totalPages' => \$totalPages,\r\n";
            $code .= "                    'hasNext' => \$hasNext,\r\n";
            $code .= "                    'hasPrevious' => \$hasPrevious,\r\n";
            $code .= "                    'items' => \$items,\r\n";
            $code .= "                );\r\n";
            $code .= "            },\r\n";
            $code .= "        ],\r\n\r\n";
        }

        $code = rtrim($code, ",\r\n\r\n") . "\r\n";
        $code .= "    )\r\n";
        $code .= "));\r\n\r\n";

        return $code;
    }

    /**
     * Generates the PHP code for the root Mutation type.
     *
     * @return string The generated PHP code.
     */
    private function generateMutations()
    {
        $code = "/**\r\n * ----------------------------------------------------------------------------\r\n * MUTATION TYPE DEFINITION\r\n * ----------------------------------------------------------------------------\r\n */\r\n\r\n";
        $code .= "\$mutationType = new ObjectType(array(\r\n";
        $code .= "    'name' => 'Mutation',\r\n";
        $code .= "    'fields' => array(\r\n";

        foreach ($this->analyzedSchema as $tableName => $tableInfo) {
            $camelName = $this->camelCase($tableName);
            $typeName = $camelName . 'Type';
            $inputTypeName = $camelName . 'InputType';
            $primaryKey = $tableInfo['primaryKey'];

            // Create Mutation
            $code .= "        'create" . ucfirst($camelName) . "' => array(\r\n";
            $code .= "            'type' => \$" . $typeName . ",\r\n";
            $code .= "            'args' => array('input' => Type::nonNull(\$" . $inputTypeName . ")),\r\n";
            $code .= "            'resolve' => function (\$root, \$args) use (\$db) {\r\n";
            $code .= "                \$input = \$args['input'];\r\n";
            $code .= "                \$id = uniqid(); // Simple unique ID\r\n";
            $code .= "                \$input['" . $primaryKey . "'] = \$id;\r\n";
            $code .= "                \$columns = array_keys(\$input);\r\n";
            $code .= "                \$placeholders = array_map(function(\$c) { return ':' . \$c; }, \$columns);\r\n";
            $code .= "                \$sql = 'INSERT INTO " . $tableName . " (' . implode(', ', \$columns) . ') VALUES (' . implode(', ', \$placeholders) . ')';\r\n";
            $code .= "                \$stmt = \$db->prepare(\$sql);\r\n";
            $code .= "                \$params = array();\r\n";
            $code .= "                foreach(\$input as \$key => \$value) { \$params[':' . \$key] = \$value; }\r\n";
            $code .= "                \$stmt->execute(\$params);\r\n";
            $code .= "                \$stmt = \$db->prepare('SELECT * FROM " . $tableName . " WHERE " . $primaryKey . " = :id');\r\n";
            $code .= "                \$stmt->execute(array(':id' => \$id));\r\n";
            $code .= "                return \$stmt->fetch(PDO::FETCH_ASSOC);\r\n";
            $code .= "            }\r\n";
            $code .= "        ),\r\n\r\n";

            // Update Mutation
            $code .= "        'update" . ucfirst($camelName) . "' => array(\r\n";
            $code .= "            'type' => \$" . $typeName . ",\r\n";
            $code .= "            'args' => array(\r\n";
            $code .= "                'id' => Type::nonNull(Type::string()),\r\n";
            $code .= "                'input' => Type::nonNull(\$" . $inputTypeName . ")\r\n";
            $code .= "            ),\r\n";
            $code .= "            'resolve' => function (\$root, \$args) use (\$db) {\r\n";
            $code .= "                \$id = \$args['id'];\r\n";
            $code .= "                \$input = \$args['input'];\r\n";
            $code .= "                \$setPart = array();\r\n";
            $code .= "                \$params = array(':id' => \$id);\r\n";
            $code .= "                foreach (\$input as \$field => \$value) {\r\n";
            $code .= "                    if (\$value !== null) {\r\n";
            $code .= "                        \$setPart[] = \$field . ' = :' . \$field;\r\n";
            $code .= "                        \$params[':' . \$field] = \$value;\r\n";
            $code .= "                    }\r\n";
            $code .= "                }\r\n";
            $code .= "                if (empty(\$setPart)) { throw new Exception('Update input cannot be empty.'); }\r\n";
            $code .= "                \$sql = 'UPDATE " . $tableName . " SET ' . implode(', ', \$setPart) . ' WHERE " . $primaryKey . " = :id';\r\n";
            $code .= "                \$stmt = \$db->prepare(\$sql);\r\n";
            $code .= "                \$stmt->execute(\$params);\r\n";
            $code .= "                \$stmt = \$db->prepare('SELECT * FROM " . $tableName . " WHERE " . $primaryKey . " = :id');\r\n";
            $code .= "                \$stmt->execute(array(':id' => \$id));\r\n";
            $code .= "                return \$stmt->fetch(PDO::FETCH_ASSOC);\r\n";
            $code .= "            }\r\n";
            $code .= "        ),\r\n\r\n";

            // Activate/Deactivate Mutation (if applicable)
            if ($tableInfo['hasActiveColumn']) {
                $code .= "        'toggle" . ucfirst($camelName) . "Active' => array(\r\n";
                $code .= "            'type' => \$" . $typeName . ",\r\n";
                $code .= "            'args' => array(\r\n";
                $code .= "                'id' => Type::nonNull(Type::string()),\r\n";
                $code .= "                'active' => Type::nonNull(Type::boolean())\r\n";
                $code .= "            ),\r\n";
                $code .= "            'resolve' => function (\$root, \$args) use (\$db) {\r\n";
                $code .= "                \$sql = 'UPDATE " . $tableName . " SET active = :active WHERE " . $primaryKey . " = :id';\r\n";
                $code .= "                \$stmt = \$db->prepare(\$sql);\r\n";
                $code .= "                \$stmt->execute(array(':id' => \$args['id'], ':active' => \$args['active'] ? 1 : 0));\r\n";
                $code .= "                \$stmt = \$db->prepare('SELECT * FROM " . $tableName . " WHERE " . $primaryKey . " = :id');\r\n";
                $code .= "                \$stmt->execute(array(':id' => \$args['id']));\r\n";
                $code .= "                return \$stmt->fetch(PDO::FETCH_ASSOC);\r\n";
                $code .= "            }\r\n";
                $code .= "        ),\r\n\r\n";
            }


            // Delete Mutation
            $code .= "        'delete" . ucfirst($camelName) . "' => array(\r\n";
            $code .= "            'type' => Type::boolean(),\r\n";
            $code .= "            'args' => array('id' => Type::nonNull(Type::string())),\r\n";
            $code .= "            'resolve' => function (\$root, \$args) use (\$db) {\r\n";
            if ($tableInfo['hasActiveColumn']) {
                // Soft delete
                $code .= "                \$sql = 'UPDATE " . $tableName . " SET active = 0 WHERE " . $primaryKey . " = :id';\r\n";
            } else {
                // Hard delete
                $code .= "                \$sql = 'DELETE FROM " . $tableName . " WHERE " . $primaryKey . " = :id';\r\n";
            }
            $code .= "                \$stmt = \$db->prepare(\$sql);\r\n";
            $code .= "                \$stmt->execute(array(':id' => \$args['id']));\r\n";
            $code .= "                return \$stmt->rowCount() > 0;\r\n";
            $code .= "            }\r\n";
            $code .= "        ),\r\n\r\n";
        }

        $code = rtrim($code, ",\r\n\r\n") . "\r\n";
        $code .= "    )\r\n";
        $code .= "));\r\n\r\n";

        return $code;
    }

    /**
     * Generates a markdown manual with examples for all queries and mutations.
     *
     * @return string The markdown content.
     */
    public function generateManual()
    {
        $manualContent = "# GraphQL API Manual\r\n\r\n";
        $manualContent .= "This document provides examples for all available queries and mutations.\r\n\r\n";
        
        $manualContent .= "## Dependency Installation\r\n\r\n";
        $manualContent .= "Before you can run the API, you need to install the required dependencies using Composer. Navigate to the directory where this `graphql.php` file is located and run the following command in your terminal:\r\n\r\n";
        $manualContent .= "```bash\r\n";
        $manualContent .= "composer install\r\n";
        $manualContent .= "composer require webonyx/graphql-php:^14.11\r\n";
        $manualContent .= "```\r\n\r\n";
        $manualContent .= "This will download and install all the necessary libraries listed in the `composer.json` file.\r\n\r\n";

        $manualContent .= "## Database Connection\r\n\r\n";
        $manualContent .= "This API requires a database connection. You must configure the `database.php` file to create a PDO instance. Here is an example for connecting to a MySQL database:\r\n\r\n";
        $manualContent .= "```php\r\n";
        $manualContent .= "// file: database.php\r\n";
        $manualContent .= "\$host         = '127.0.0.1';\r\n";
        $manualContent .= "\$db           = 'your_database_name';\r\n";
        $manualContent .= "\$user         = 'your_username';\r\n";
        $manualContent .= "\$pass         = 'your_password';\r\n";
        $manualContent .= "\$charset      = 'utf8mb4';\r\n\r\n";
        $manualContent .= "\$dsn          = \"mysql:host=\$host;dbname=\$databaseName;charset=\$charset\";\r\n";
        $manualContent .= "\$options = [\r\n";
        $manualContent .= "    PDO::ATTR_ERRMODE            => PDO::ERRMODE_EXCEPTION,\r\n";
        $manualContent .= "    PDO::ATTR_DEFAULT_FETCH_MODE => PDO::FETCH_ASSOC,\r\n";
        $manualContent .= "    PDO::ATTR_EMULATE_PREPARES   => false,\r\n";
        $manualContent .= "];\r\n\r\n";
        $manualContent .= "try {\r\n";
        $manualContent .= "     \$db = new PDO(\$dsn, \$user, \$pass, \$options);\r\n";
        $manualContent .= "} catch (\\PDOException \$e) {\r\n";
        $manualContent .= "     throw new \\PDOException(\$e->getMessage(), (int)\$e->getCode());\r\n";
        $manualContent .= "}\r\n";
        $manualContent .= "```\r\n\r\n";
        $manualContent .= "Make sure to replace `your_database_name`, `your_username`, and `your_password` with your actual database credentials.\r\n\r\n";


        $manualContent .= "### Integration with MagicAppBuilder\r\n\r\n";
        $manualContent .= "If you are integrating with MagicAppBuilder, you can use the database connection from an existing connection:\r\n\r\n";
        $manualContent .= "```php\r\n";
        $manualContent .= "\$db = \$database->getDatabaseConnection();\r\n";
        $manualContent .= "```\r\n\r\n";
        $manualContent .= "where `\$db` is an instance of PDO.\r\n\r\n";

        $manualContent .= "---\r\n\r\n";

        foreach ($this->analyzedSchema as $tableName => $tableInfo) {
            $camelName = $this->camelCase($tableName);
            $pluralCamelName = $this->pluralize($camelName);
            $ucCamelName = ucfirst($camelName);

            $manualContent .= "## " . $ucCamelName . "\r\n\r\n";

            // --- Get Fields for examples ---
            $fieldsString = $this->getFieldsForManual($tableInfo);
            $mutationFieldsString = $this->getFieldsForManual($tableInfo, true); // No relations for mutation return

            // --- Query Examples ---
            $manualContent .= "### Queries\r\n\r\n";

            // Get Single Item
            $manualContent .= "#### Get a single " . $camelName . "\r\n\r\n";
            $manualContent .= "```graphql\r\n";
            $manualContent .= "query Get" . $ucCamelName . " {\r\n";
            $manualContent .= "  " . $camelName . "(id: \"your-" . $camelName . "-id\") {\r\n";
            $manualContent .= $fieldsString;
            $manualContent .= "  }\r\n";
            $manualContent .= "}\r\n";
            $manualContent .= "```\r\n\r\n";

            // Get List
            $manualContent .= "#### Get a list of " . $pluralCamelName . " (with filter & sort)\r\n\r\n";
            $manualContent .= "Supports `limit`, `offset`, `orderBy`, and `filter`.\r\n\r\n";

            // Find a good column for the filter example
            $filterField = $tableInfo['primaryKey'];
            $filterValue = '"your-' . $camelName . '-id"';
            $filterOperator = 'EQUALS';

            // Prefer 'name' or 'title' for a CONTAINS filter
            foreach ($tableInfo['columns'] as $columnName => $columnInfo) {
                if (($columnName === 'name' || $columnName === 'title') && !$columnInfo['isForeignKey']) {
                    $filterField = $columnName;
                    $filterValue = '"some-text"';
                    $filterOperator = 'CONTAINS';
                    break;
                }
            }

            $manualContent .= "```graphql\r\n";
            $manualContent .= "query Get" . ucfirst($pluralCamelName) . " {\r\n";
            $manualContent .= "  " . $pluralCamelName . "(\r\n    limit: 10, \r\n    offset: 0, \r\n    orderBy: [{field: \"" . $tableInfo['primaryKey'] . "\", direction: DESC}],\r\n    filter: [{field: \"" . $filterField . "\", value: " . $filterValue . ", operator: " . $filterOperator . "}]\r\n  ) {\r\n";
            $manualContent .= "    items {\r\n";
            $manualContent .= preg_replace('/^/m', '      ', $fieldsString); // Indent fields
            $manualContent .= "    }\r\n";
            $manualContent .= "    total\r\n";
            $manualContent .= "    limit\r\n";
            $manualContent .= "    page\r\n";
            $manualContent .= "    totalPages\r\n";
            $manualContent .= "    hasNext\r\n";
            $manualContent .= "    hasPrevious\r\n";
            $manualContent .= "  }\r\n";
            $manualContent .= "}\r\n";
            $manualContent .= "```\r\n\r\n";

            // --- Mutation Examples ---
            $manualContent .= "### Mutations\r\n\r\n";

            // Get Input Fields for mutations
            list($inputFieldsString, $inputExampleString) = $this->getInputFieldsForManual($tableInfo);

            // Create
            $manualContent .= "#### Create a new " . $camelName . "\r\n\r\n";
            $manualContent .= "```graphql\r\n";
            $manualContent .= "mutation Create" . $ucCamelName . " {\r\n";
            $manualContent .= "  create" . $ucCamelName . "(input: {\r\n" . $inputExampleString . "  }) {\r\n";
            $manualContent .= $mutationFieldsString;
            $manualContent .= "  }\r\n";
            $manualContent .= "}\r\n";
            $manualContent .= "```\r\n\r\n";

            // Update
            $manualContent .= "#### Update an existing " . $camelName . "\r\n\r\n";
            $manualContent .= "```graphql\r\n";
            $manualContent .= "mutation Update" . $ucCamelName . " {\r\n";
            $manualContent .= "  update" . $ucCamelName . "(id: \"your-" . $camelName . "-id\", input: {\r\n" . $inputExampleString . "  }) {\r\n";
            $manualContent .= $mutationFieldsString;
            $manualContent .= "  }\r\n";
            $manualContent .= "}\r\n";
            $manualContent .= "```\r\n\r\n";

            // Delete
            $manualContent .= "#### Delete a " . $camelName . "\r\n\r\n";
            $manualContent .= "Returns `true` on success.\r\n\r\n";
            $manualContent .= "```graphql\r\n";
            $manualContent .= "mutation Delete" . $ucCamelName . " {\r\n";
            $manualContent .= "  delete" . $ucCamelName . "(id: \"your-" . $camelName . "-id\")\r\n";
            $manualContent .= "}\r\n";
            $manualContent .= "```\r\n\r\n";
        }

        // --- API Reference Guide ---
        $manualContent .= "## API Reference Guide\r\n\r\n";
        $manualContent .= "This section provides a reference for common arguments used in list queries.\r\n\r\n";

        // Filtering
        $manualContent .= "### Filtering (`filter`)\r\n\r\n";
        $manualContent .= "The `filter` argument allows you to narrow down results based on field values. It accepts a list of filter objects, which are combined with `AND` logic.\r\n\r\n";
        $manualContent .= "| Operator       | Description                                      | Example                                                |\r\n";
        $manualContent .= "|----------------|--------------------------------------------------|--------------------------------------------------------|\r\n";
        $manualContent .= "| `EQUALS`       | Finds records where the field exactly matches the value. | `{field: \"status\", value: \"published\"}`                |\r\n";
        $manualContent .= "| `NOT_EQUALS`   | Finds records where the field does not match the value. | `{field: \"status\", value: \"archived\", operator: NOT_EQUALS}` |\r\n";
        $manualContent .= "| `CONTAINS`     | Finds records where the text field contains the value (`LIKE '%value%'`). | `{field: \"title\", value: \"love\", operator: CONTAINS}` |\r\n";
        $manualContent .= "| `GREATER_THAN_OR_EQUALS` | Finds records where the numeric/date field is greater than or equal to the value. | `{field: \"price\", value: \"99.99\", operator: GREATER_THAN_OR_EQUALS}` |\r\n";
        $manualContent .= "| `GREATER_THAN` | Finds records where the numeric/date field is greater than the value. | `{field: \"price\", value: \"100\", operator: GREATER_THAN}` |\r\n";
        $manualContent .= "| `LESS_THAN_OR_EQUALS`    | Finds records where the numeric/date field is less than or equal to the value. | `{field: \"stock\", value: \"10\", operator: LESS_THAN_OR_EQUALS}`   |\r\n";
        $manualContent .= "| `LESS_THAN`    | Finds records where the numeric/date field is less than the value. | `{field: \"stock\", value: \"10\", operator: LESS_THAN}`   |\r\n";
        $manualContent .= "| `IN` / `NOT_IN` | Finds records where the field value is in (or not in) a comma-separated list of values. | `{field: \"category_id\", value: \"1,2,3\", operator: IN}` |\r\n\r\n";

        // Sorting
        $manualContent .= "### Sorting (`orderBy`)\r\n\r\n";
        $manualContent .= "The `orderBy` argument sorts the results. It accepts a list of sort objects.\r\n\r\n";
        $manualContent .= "- `field`: The name of the field to sort by (e.g., `\"name\"`).\r\n";
        $manualContent .= "- `direction`: The sort direction. Can be `ASC` (ascending) or `DESC` (descending). Defaults to `ASC`.\r\n\r\n";
        $manualContent .= "**Example:** `orderBy: [{field: \"release_date\", direction: DESC}]`\r\n\r\n";

        // Pagination
        $manualContent .= "### Pagination (`limit` & `offset`)\r\n\r\n";
        $manualContent .= "- `limit`: Specifies the maximum number of records to return.\r\n";
        $manualContent .= "- `offset`: Specifies the number of records to skip from the beginning.\r\n\r\n";
        $manualContent .= "**Example:** To get the second page of 10 items: `limit: 10, offset: 10`\r\n\r\n";

        return $manualContent;
    }

    /**
     * Helper to get a formatted string of fields for the manual.
     */
    private function getFieldsForManual($tableInfo, $noRelations = false)
    {
        $fieldsString = "";
        foreach ($tableInfo['columns'] as $columnName => $columnInfo) {
            if (!$columnInfo['isForeignKey']) {
                $fieldsString .= "    " . $columnName . "\r\n";
            } else if (!$noRelations) {
                $refTableName = $columnInfo['references'];
                $fieldsString .= "    " . $refTableName . " {\r\n";
                $fieldsString .= "      " . $this->analyzedSchema[$refTableName]['primaryKey'] . "\r\n";
                // Add one more field for context
                foreach ($this->analyzedSchema[$refTableName]['columns'] as $refColName => $refColInfo) {
                    if (!$refColInfo['isForeignKey'] && $refColName !== $this->analyzedSchema[$refTableName]['primaryKey']) {
                        $fieldsString .= "      " . $refColName . "\r\n";
                        break;
                    }
                }
                $fieldsString .= "    }\r\n";
            }
        }
        return $fieldsString;
    }

    /**
     * Helper to get formatted input fields for the manual.
     */
    private function getInputFieldsForManual($tableInfo)
    {
        $inputExampleString = "";
        foreach ($tableInfo['columns'] as $columnName => $columnInfo) {
            if ($columnName === $tableInfo['primaryKey']) continue;
            $gqlType = $this->mapDbTypeToGqlType($columnInfo['type']);
            $exampleValue = '"string"';
            if ($gqlType === 'Type::int()') $exampleValue = '123';
            if ($gqlType === 'Type::float()') $exampleValue = '123.45';
            if ($gqlType === 'Type::boolean()') $exampleValue = 'true';
            $inputExampleString .= "    " . $columnName . ": " . $exampleValue . "\r\n";
        }
        return array($inputExampleString, $inputExampleString);
    }

    /**
     * Generates the content for the composer.json file.
     * This includes the necessary dependencies for running the GraphQL API,
     * specifically the `webonyx/graphql-php` library.
     *
     * @return string The JSON formatted content for composer.json.
     */
    public function generateComposerJson()
    {
        $composerConfig = array(
            'require' => [
                'webonyx/graphql-php' => '^14.11',
                'monolog/monolog' => '^3.5'
            ]
        );
        return json_encode($composerConfig, JSON_PRETTY_PRINT | JSON_UNESCAPED_SLASHES);
    }

    /**
     * Generates a JSON config file for the frontend.
     * This file contains metadata about entities, fields, and relationships.
     *
     * @return string The JSON formatted content for frontend-config.json.
     */
<<<<<<< HEAD
    public function generateFrontendConfigJson()
=======
    public function generateFrontendConfigJson($displayField = "name")
>>>>>>> 5de420dc
    {
        $frontendConfig = array();
        foreach ($this->analyzedSchema as $tableName => $tableInfo) {
            $camelName = $this->camelCase($tableName);
            $pluralCamelName = $this->pluralize($camelName);

            $columns = array();
            foreach($tableInfo['columns'] as $colName => $colInfo) {
                $columns[$colName] = array(
                    'type' => $this->mapDbTypeToGqlType($colInfo['type']),
                    'isForeignKey' => $colInfo['isForeignKey'],
                    'references' => $colInfo['references'] ? $colInfo['references'] : null,
                );
            }

            $frontendConfig[$camelName] = array(
                'name' => $camelName,
                'pluralName' => $pluralCamelName,
                'displayName' => ucfirst(str_replace('_', ' ', $tableName)),
<<<<<<< HEAD
=======
                'displayField' => $displayField,
>>>>>>> 5de420dc
                'primaryKey' => $tableInfo['primaryKey'],
                'hasActiveColumn' => $tableInfo['hasActiveColumn'],
                'columns' => $columns,
            );
        }
        return json_encode(['entities' => $frontendConfig], JSON_PRETTY_PRINT | JSON_UNESCAPED_SLASHES);
    }

    /**
     * Generates the HTML file for the frontend application.
     *
     * @return string The HTML content.
     */
    public function generateFrontendHtml()
    {
        return <<<HTML
<!DOCTYPE html>
<html lang="en">
<head>
    <meta charset="UTF-8">
    <meta name="viewport" content="width=device-width, initial-scale=1.0">
    <title>GraphQL Frontend</title>
    <link rel="stylesheet" href="style.css">
</head>
<body>
    <div class="container">
        <nav class="sidebar" id="sidebar-nav">
            <h2>Menu</h2>
<<<<<<< HEAD
            <ul id="entity-menu"></ul>
=======
            <ul id="entity-menu">
                <!-- Menu items will be inserted here by JavaScript -->
            </ul>
            <a href="#" id="logout-btn" class="logout-link">Logout</a>
>>>>>>> 5de420dc
        </nav>
        <main class="main-content" id="main-content">
            <h1 id="content-title">Welcome</h1>
            <div id="content-body">
                <p>Please select an entity from the menu to get started.</p>
            </div>
        </main>
    </div>

    <!-- Modal for Forms -->
    <div id="form-modal" class="modal">
        <div class="modal-content">
            <span class="close-button">&times;</span>
            <h2 id="modal-title">Form</h2>
            <form id="entity-form"></form>
        </div>
    </div>

<<<<<<< HEAD
=======
    <!-- Modal for Login -->
    <div id="login-modal" class="modal">
        <div class="modal-content">
            <span class="close-button" id="login-close-button">&times;</span>
            <h2 id="login-modal-title">Login Required</h2>
            <form id="login-form">
                <div class="form-group">
                    <label for="username">Username</label>
                    <input type="text" id="username" name="username" required>
                </div>
                <div class="form-group">
                    <label for="password">Password</label>
                    <input type="password" id="password" name="password" required>
                </div>
                <button type="submit" class="btn btn-primary">Login</button>
                <div id="login-error" style="color: red; margin-top: 10px;"></div>
            </form>
        </div>
    </div>

>>>>>>> 5de420dc
    <script src="app.js"></script>
</body>
</html>
HTML;
    }

    /**
     * Generates the CSS file for the frontend application.
     *
     * @return string The CSS content.
     */
    public function generateFrontendCss()
    {
        return <<<CSS
body {
    font-family: -apple-system, BlinkMacSystemFont, "Segoe UI", Roboto, Helvetica, Arial, sans-serif;
    margin: 0;
    background-color: #f4f7f9;
    color: #333;
}
.container { display: flex; }
.sidebar { width: 220px; background-color: #fff; border-right: 1px solid #e0e0e0; height: 100vh; padding: 20px; }
.sidebar h2 { font-size: 1.2em; color: #555; }
.sidebar ul { list-style: none; padding: 0; }
.sidebar li { margin: 10px 0; }
.sidebar a { text-decoration: none; color: #007bff; font-weight: 500; display: block; padding: 8px; border-radius: 4px; }
.sidebar a:hover, .sidebar a.active { background-color: #e9f5ff; color: #0056b3; }
.main-content { flex-grow: 1; padding: 20px; overflow-x: auto;
width: calc(100% - 240px);;
box-sizing: border-box;
}

/* Table Styles */
table { width: 100%; border-collapse: collapse; margin-top: 20px; background: #fff; box-shadow: 0 1px 3px rgba(0,0,0,0.1); }
th, td { padding: 5px 8px; border: 1px solid #ddd; text-align: left; }
th { background-color: #f8f9fa; }
tr:nth-child(even) { background-color: #fdfdfd; }

/* Button Styles */
.btn {
    padding: 8px 12px;
    border: none;
    border-radius: 4px;
    cursor: pointer;
    font-size: 0.9em;
    margin-right: 5px;
    text-decoration: none;
    display: inline-block;
}
.btn-primary { background-color: #007bff; color: white; }
.btn-secondary { background-color: #6c757d; color: white; }
.btn-success { background-color: #28a745; color: white; }
.btn-danger { background-color: #dc3545; color: white; }
.btn-warning { background-color: #ffc107; color: black; }
.btn-info { background-color: #17a2b8; color: white; }

/* Form & Modal */
.modal { display: none; position: fixed; z-index: 1000; left: 0; top: 0; width: 100%; height: 100%; overflow: auto; background-color: rgba(0,0,0,0.5); }
.modal-content { background-color: #fefefe; margin: 10% auto; padding: 20px; border: 1px solid #888; width: 80%; max-width: 500px; border-radius: 8px; }
.close-button { color: #aaa; float: right; font-size: 28px; font-weight: bold; cursor: pointer; }
.form-group { margin-bottom: 15px; }
.form-group label { display: block; margin-bottom: 5px; font-weight: 500; }
.form-group input, .form-group select, .form-group textarea { width: 100%; padding: 8px; border: 1px solid #ccc; border-radius: 4px; box-sizing: border-box; }

/* Detail View */
.detail-view { background: #fff; padding: 20px; border-radius: 5px; box-shadow: 0 1px 3px rgba(0,0,0,0.1); }
.detail-view h3 { border-bottom: 1px solid #eee; padding-bottom: 10px; }
.detail-item { margin-bottom: 10px; }
.detail-item strong { display: inline-block; width: 150px; color: #555; }

/* Controls */
.list-controls { margin-bottom: 20px; display: flex; justify-content: space-between; align-items: center; }

/* Pagination */
.pagination { margin-top: 20px; }
.pagination button { margin: 0 5px; }


#content-body{
    overflow-y: auto;

}

.table-container{
    overflow-x: auto;
}
td.actions{
    white-space: nowrap;
}
<<<<<<< HEAD
=======

*, *:before, *:after {
    box-sizing: inherit;
}

#sidebar-nav{
    box-sizing: border-box;
}

#entity-menu{
    max-height: calc(100vh - 140px);
    overflow: auto;
}

h1, h2, h3{
    margin: 0;
    padding: 0;
}
>>>>>>> 5de420dc
CSS;
    }

    /**
     * Generates the JavaScript file for the frontend application.
     *
     * @return string The JavaScript content.
     */
    public function generateFrontendJs()
    {
        // This now returns the full JavaScript application code.
        return <<<'JS'
class GraphQLClientApp {
    constructor(configUrl, apiUrl) {
        this.configUrl = configUrl;
        this.apiUrl = apiUrl;
        this.config = null;
        this.currentEntity = null;
        this.state = {
            page: 1,
            limit: 10,
            filters: [],
            orderBy: [],
        };
        this.dom = {
            menu: document.getElementById('entity-menu'),
            title: document.getElementById('content-title'),
            body: document.getElementById('content-body'),
            modal: document.getElementById('form-modal'),
            modalTitle: document.getElementById('modal-title'),
            form: document.getElementById('entity-form'),
            closeModalBtn: document.querySelector('.close-button'),
<<<<<<< HEAD
=======
            loginModal: document.getElementById('login-modal'),
            loginForm: document.getElementById('login-form'),
            loginCloseBtn: document.getElementById('login-close-button'),
            logoutBtn: document.getElementById('logout-btn'),
>>>>>>> 5de420dc
        };
        this.init();
    }

    async init() {
        try {
            await this.loadConfig();
            this.buildMenu();
            this.dom.closeModalBtn.onclick = () => this.closeModal();
            window.onclick = (event) => {
                if (event.target == this.dom.modal) this.closeModal();
            };
<<<<<<< HEAD
=======
            this.dom.loginCloseBtn.onclick = () => this.closeLoginModal();
            this.dom.loginForm.onsubmit = (e) => this.handleLogin(e);
            this.dom.logoutBtn.onclick = (e) => this.handleLogout(e);
>>>>>>> 5de420dc
            // Handle initial page load and back/forward button clicks
            window.addEventListener('popstate', () => this.handleRouteChange());
            this.handleRouteChange(); // Handle initial route
        } catch (error) {
            console.error('Initialization Error:', error);
            this.dom.body.innerHTML = `<p style="color: red;">Error: ${error.message}</p>`;
        }
    }

<<<<<<< HEAD
    async loadConfig() {
        const response = await fetch(this.configUrl);
        if (!response.ok) throw new Error(`Failed to load config from ${this.configUrl}`);
        this.config = await response.json();
        // Pre-fetch related data for dropdowns
        for (const entityName in this.config.entities) {
            const entity = this.config.entities[entityName];
            entity.relatedData = {};
            for (const colName in entity.columns) {
                const col = entity.columns[colName];
                if (col.isForeignKey) {
                    const relatedEntity = this.config.entities[col.references];
                    if (relatedEntity) {
                        entity.relatedData[colName] = await this.fetchAll(relatedEntity);
                    }
                }
            }
        }
=======
    async loadConfig() { // Simplified loadConfig
        const response = await fetch(this.configUrl);
        if (!response.ok) throw new Error(`Failed to load config from ${this.configUrl}`);
        this.config = await response.json();
>>>>>>> 5de420dc
    }

    buildMenu() {
        if (!this.config || !this.config.entities) return;
        this.dom.menu.innerHTML = '';
        Object.values(this.config.entities).forEach((entity, index) => {
            const li = document.createElement('li');
            const a = document.createElement('a');
            a.href = `#${entity.name}`;
            a.textContent = entity.displayName;
            a.onclick = (e) => {
                e.preventDefault();
                this.navigateTo(entity.name);
            };
            li.appendChild(a);
            this.dom.menu.appendChild(li);
        });
    }

    async gqlQuery(query, variables = {}) {
        const response = await fetch(this.apiUrl, {
            method: 'POST',
<<<<<<< HEAD
            headers: { 'Content-Type': 'application/json' },
            body: JSON.stringify({ query, variables }),
        });
        const result = await response.json();
=======
            headers: { 
                'Content-Type': 'application/json',
                'X-Requested-With': 'xmlhttprequest',
                'Accept': 'application/json'
            },
            body: JSON.stringify({ query, variables }),
        });

        if (response.status === 401) {
            this.openLoginModal();
            throw new Error("Authentication required.");
        }

        const result = await response.json();
        
>>>>>>> 5de420dc
        if (result.errors) {
            console.error('GraphQL Errors:', result.errors);
            console.error(`Error: ${result.errors[0].message}`);
            throw new Error(result.errors[0].message);
        }
        return result.data;
    }

    // =================================================================
    // RENDER METHODS
    // =================================================================

    navigateTo(entityName, params = {}) {
        const newParams = new URLSearchParams();
        newParams.set('page', params.page || 1);
        newParams.set('limit', params.limit || 10);
        // TODO: Add filters and orderBy to params

        const newUrl = `${window.location.pathname}#${entityName}?${newParams.toString()}`;
        history.pushState({ entityName, params }, '', newUrl);
        this.handleRouteChange();
    }

    navigateToDetail(entityName, id) {
        const newUrl = `${window.location.pathname}#${entityName}/detail/${id}`;
        history.pushState({ entityName, id }, '', newUrl);
        this.handleRouteChange();
    }

    async handleRouteChange() {
        const hash = window.location.hash.substring(1);
        if (!hash) {
            // If no hash, navigate to the first entity
            const firstEntityName = Object.keys(this.config.entities)[0];
            if (firstEntityName) {
                this.navigateTo(firstEntityName);
            } else {
                this.dom.body.innerHTML = '<p>No entities configured.</p>';
            }
            return;
        }

        const [path, queryString] = hash.split('?');
        const pathParts = path.split('/');

        const entityName = pathParts[0];
        const viewType = pathParts.length > 1 ? pathParts[1] : 'list';
        const itemId = pathParts.length > 2 ? pathParts[2] : null;

        const params = new URLSearchParams(queryString);

        const entity = this.config.entities[entityName];
        if (!entity) {
            this.dom.body.innerHTML = `<p>Entity "${entityName}" not found.</p>`;
            return;
        }

        this.currentEntity = entity;
        this.state = {
            page: parseInt(params.get('page')) || 1,
            limit: parseInt(params.get('limit')) || 10,
            filters: [], // TODO: Parse from URL
            orderBy: [],   // TODO: Parse from URL
        };

        document.querySelectorAll('#entity-menu a').forEach(link => link.classList.toggle('active', link.getAttribute('href') === `#${entityName}`));

        if (viewType === 'detail' && itemId) {
            await this.renderDetailView(itemId);
        } else {
            await this.renderListView();
        }
    }

    async renderListView() {
        this.dom.title.textContent = `List of ${this.currentEntity.displayName}`;
        this.dom.body.innerHTML = 'Loading...';

        const fields = this.getFieldsForQuery(this.currentEntity, 1); // depth 1
        const offset = (this.state.page - 1) * this.state.limit;

        const query = `
            query Get${this.currentEntity.pluralName}($limit: Int, $offset: Int, $orderBy: [SortInput], $filter: [FilterInput]) {
                ${this.currentEntity.pluralName}(limit: $limit, offset: $offset, orderBy: $orderBy, filter: $filter) {
                    items { ${fields} }
                    total
                    limit
                    page
                    totalPages
                    hasNext
                    hasPrevious
                }
            }
        `;

<<<<<<< HEAD
        await this.loadConfig();
=======
>>>>>>> 5de420dc
        try {
            const data = await this.gqlQuery(query, {
                limit: this.state.limit,
                offset: offset,
                orderBy: this.state.orderBy,
                filter: this.state.filters,
            });
            const result = data[this.currentEntity.pluralName];
            this.renderTable(result.items);
            this.renderPagination(result);
        } catch (error) {
<<<<<<< HEAD
            this.dom.body.innerHTML = `<p style="color: red;">Failed to fetch data.</p>`;
=======
            this.dom.body.innerHTML = `<p style="color: red;">${error.message}</p>`;
>>>>>>> 5de420dc
        }
    }

    renderTable(items) {
        const headers = Object.keys(this.currentEntity.columns);
        let tableHtml = `
            <div class="list-controls">
                <button id="add-new-btn" class="btn btn-primary">Add New ${this.currentEntity.displayName}</button>
                <div><!-- Placeholder for filter/sort controls --></div>
            </div>
            <div class="table-container">
<<<<<<< HEAD
                <table>
=======
                <table class="table table-striped">
>>>>>>> 5de420dc
                    <thead>
                        <tr>
                            ${headers.map(h => `<th>${h}</th>`).join('')}
                            <th>Actions</th>
                        </tr>
                    </thead>
                    <tbody>
        `;

        if (items.length === 0) {
            tableHtml += `<tr><td colspan="${headers.length + 1}">No items found.</td></tr>`;
        } else {
            items.forEach(item => {
                tableHtml += `<tr>`;
                headers.forEach(header => {
                    const col = this.currentEntity.columns[header];
                    let value = item[header];
<<<<<<< HEAD
                    if (col.isForeignKey && item[col.references]) {
                        // Display a representative field from the related object, e.g., 'name' or the second field.
                        const relatedEntity = this.config.entities[col.references];
                        const displayField = Object.keys(relatedEntity.columns)[1] || relatedEntity.primaryKey;
                        value = item[col.references][displayField] || item[header];
=======
                    const relationName = col.references; // Now this is camelCase, e.g., "statusKeanggotaan"
                    

                    if (col.isForeignKey && item[relationName]) {
                        // Display a representative field from the related object, e.g., 'name' or the second field.
                        let relatedEntity = this.config.entities[this.camelCase(relationName)];
                        // const displayField = relatedEntity ? (Object.keys(relatedEntity.columns)[1] || relatedEntity.displayField) : 'name';
                        let displayField = relatedEntity ? relatedEntity.displayField : 'name';
                        value = item[relationName][displayField];
>>>>>>> 5de420dc
                    }
                    tableHtml += `<td>${value !== null ? value : 'N/A'}</td>`;
                });
                tableHtml += this.renderActionButtons(item);
                tableHtml += `</tr>`;
            });
        }

        tableHtml += `</tbody></table></div>`;
        this.dom.body.innerHTML = tableHtml;

        document.getElementById('add-new-btn').onclick = () => this.renderForm();
        document.querySelectorAll('.btn-detail').forEach(btn => btn.onclick = (e) => this.navigateToDetail(this.currentEntity.name, e.currentTarget.dataset.id));
        document.querySelectorAll('.btn-edit').forEach(btn => btn.onclick = (e) => this.renderForm(e.currentTarget.dataset.id));
        document.querySelectorAll('.btn-delete').forEach(btn => btn.onclick = (e) => this.handleDelete(e.currentTarget.dataset.id));
        document.querySelectorAll('.btn-toggle-active').forEach(btn => btn.onclick = (e) => this.handleToggleActive(e.currentTarget.dataset.id, e.currentTarget.dataset.active === 'true'));
    }
    
    renderActionButtons(item) {
        const id = item[this.currentEntity.primaryKey];
        let buttons = `
            <td class="actions">
                <button class="btn btn-info btn-detail" data-id="${id}">View</button>
                <button class="btn btn-warning btn-edit" data-id="${id}">Edit</button>
        `;
        if (this.currentEntity.hasActiveColumn) {
            const isActive = item['active'];
            buttons += `<button class="btn ${isActive ? 'btn-secondary' : 'btn-success'} btn-toggle-active" data-id="${id}" data-active="${isActive}">${isActive ? 'Deactivate' : 'Activate'}</button>`;
        }
        buttons += `<button class="btn btn-danger btn-delete" data-id="${id}">Delete</button></td>`;
        return buttons;
    }

    renderPagination(result) {
        const paginationDiv = document.createElement('div');
        paginationDiv.className = 'pagination';
        paginationDiv.innerHTML = `
            <span>Page ${result.page} of ${result.totalPages} (Total: ${result.total})</span>
            <button id="prev-page" ${!result.hasPrevious ? 'disabled' : ''}>Previous</button>
            <button id="next-page" ${!result.hasNext ? 'disabled' : ''}>Next</button>
        `;
        this.dom.body.appendChild(paginationDiv);
        
        document.getElementById('prev-page').onclick = () => {
            this.navigateTo(this.currentEntity.name, { page: this.state.page - 1 });
        };
        document.getElementById('next-page').onclick = () => {
            this.navigateTo(this.currentEntity.name, { page: this.state.page + 1 });
        };
    }

    async renderDetailView(id) {
        this.dom.title.textContent = `Detail of ${this.currentEntity.displayName}`;
        this.dom.body.innerHTML = 'Loading...';

        const fields = this.getFieldsForQuery(this.currentEntity, 2); // Deeper nesting for details
        const query = `
            query Get${this.currentEntity.name}($id: String!) {
                ${this.currentEntity.name}(id: $id) {
                    ${fields}
                }
            }
        `;

        try {
            const data = await this.gqlQuery(query, { id });
            const item = data[this.currentEntity.name];
            let detailHtml = `<button id="back-to-list" class="btn btn-secondary">Back to List</button><div class="detail-view">`;
            for (const key in this.currentEntity.columns) {
                const col = this.currentEntity.columns[key];
<<<<<<< HEAD
                detailHtml += `<div class="detail-item"><strong>${key}:</strong> `;
                if (col.isForeignKey && item[col.references]) {
                    detailHtml += `<span>${JSON.stringify(item[col.references])}</span>`;
=======
                const relationName = col.references; // e.g., "statusKeanggotaan"
                detailHtml += `<div class="detail-item"><strong>${key}:</strong> `;
                if (col.isForeignKey && item[relationName]) {
                    detailHtml += `<span>${JSON.stringify(item[relationName])}</span>`;
>>>>>>> 5de420dc
                } else {
                    detailHtml += `<span>${item[key] !== null ? item[key] : 'N/A'}</span>`;
                }
                detailHtml += `</div>`;
            }
            detailHtml += `</div>`;
            this.dom.body.innerHTML = detailHtml;
            document.getElementById('back-to-list').onclick = () => history.back();
        } catch (error) {
            this.dom.body.innerHTML = `<p style="color: red;">Failed to fetch item details.</p>`;
        }
    }

    async renderForm(id = null) {
        this.dom.modalTitle.textContent = id ? `Edit ${this.currentEntity.displayName}` : `Add New ${this.currentEntity.displayName}`;
        this.dom.form.innerHTML = 'Loading form...';
        this.openModal();

        let item = {};
        if (id) {
<<<<<<< HEAD
            const fields = this.getFieldsForQuery(this.currentEntity, 1, true); // No relations for edit form
=======
            const fields = this.getFieldsForQuery(this.currentEntity, 2); // Fetch with relations for edit form
>>>>>>> 5de420dc
            const query = `query GetForEdit($id: String!) { ${this.currentEntity.name}(id: $id) { ${fields} } }`;
            const data = await this.gqlQuery(query, { id });
            item = data[this.currentEntity.name];
        }

        let formHtml = '';
        for (const colName in this.currentEntity.columns) {
            if (colName === this.currentEntity.primaryKey) continue;
            const col = this.currentEntity.columns[colName];
<<<<<<< HEAD
            const value = item[colName] !== undefined ? item[colName] : '';
=======
            let value = '';
            if (col.isForeignKey && item[col.references]) {
                value = item[col.references][this.config.entities[this.camelCase(col.references)].primaryKey];
            } else if (item[colName] !== undefined) {
                value = item[colName];
            }
>>>>>>> 5de420dc

            formHtml += `<div class="form-group">`;
            formHtml += `<label for="${colName}">${colName}</label>`;
            if (col.isForeignKey) {
<<<<<<< HEAD
                let relatedData = this.currentEntity.relatedData[colName] || [];
                let relatedEntity = this.config.entities[col.references];
                let displayField;
                if(relatedEntity && relatedEntity.columns)
                {
                    displayField = Object.keys(relatedEntity.columns)[0];
                }
                if(!displayField && relatedEntity && relatedEntity.primaryKey)
                {
                    displayField = relatedEntity.primaryKey;
                }
                                
=======
                const relationName = col.references;
                const relatedEntity = this.config.entities[this.camelCase(relationName)];
                
                const relatedData = relatedEntity ? (await this.fetchAll(relatedEntity)) : [];
                const displayField = relatedEntity.displayField || 'name';

>>>>>>> 5de420dc
                formHtml += `<select id="${colName}" name="${colName}">`;
                formHtml += `<option value="">-- Select --</option>`;
                relatedData.forEach(relItem => {
                    const relId = relItem[relatedEntity.primaryKey];
                    const relDisplay = relItem[displayField];
<<<<<<< HEAD
                    formHtml += `<option value="${relId}" ${relId == value ? 'selected' : ''}>${relDisplay} (ID: ${relId})</option>`;
=======
                    formHtml += `<option value="${relId}" ${relId == value ? 'selected' : ''}>${relDisplay}</option>`;
>>>>>>> 5de420dc
                });
                formHtml += `</select>`;
            } else {
                let inputType = 'text';
                if (col.type.includes('int')) inputType = 'number';
                if (col.type.includes('boolean')) inputType = 'checkbox';
                
                if (inputType === 'checkbox') {
                     formHtml += `<input type="checkbox" id="${colName}" name="${colName}" ${value ? 'checked' : ''}>`;
                } else {
                     formHtml += `<input type="${inputType}" id="${colName}" name="${colName}" value="${value}">`;
                }
            }
            formHtml += `</div>`;
        }
        formHtml += `<button type="submit" class="btn btn-primary">Save</button>`;
        this.dom.form.innerHTML = formHtml;
        this.dom.form.onsubmit = (e) => {
            e.preventDefault();
            this.handleSave(id);
        };
    }

    // =================================================================
    // HANDLER METHODS
    // =================================================================

    async handleSave(id) {
        const formData = new FormData(this.dom.form);
        const input = {};
        for (const colName in this.currentEntity.columns) {
             if (colName === this.currentEntity.primaryKey) continue;
             const col = this.currentEntity.columns[colName];
             if (col.type.includes('boolean')) {
                 input[colName] = this.dom.form.querySelector(`[name="${colName}"]`).checked;
             } else if (formData.has(colName)) {
                 let value = formData.get(colName);
                 if (col.type.includes('int') || col.type.includes('float')) {
                     value = value ? Number(value) : null;
                 }
                 input[colName] = value;
             }
        }

        const mutationName = id ? `update${this.currentEntity.name}` : `create${this.currentEntity.name}`;
        const fields = this.getFieldsForQuery(this.currentEntity, 1, true);
        const mutation = `
            mutation Save${this.currentEntity.name}($id: String, $input: ${this.currentEntity.name}Input!) {
                ${mutationName}(${id ? 'id: $id, ' : ''}input: $input) {
                    ${fields}
                }
            }
        `;
        const variables = { input };
        if (id) variables.id = id;

        try {
            await this.gqlQuery(mutation, variables);
            this.closeModal();
            this.renderListView(); // Refresh list
        } catch (error) {
            console.error(`Failed to save: ${error.message}`);
        }
    }

    async handleDelete(id) {
        if (!confirm('Are you sure you want to delete this item?')) return;

        const mutation = `
            mutation Delete${this.currentEntity.name}($id: String!) {
                delete${this.currentEntity.name}(id: $id)
            }
        `;
        try {
            await this.gqlQuery(mutation, { id });
            this.renderListView();
        } catch (error) {
            console.error(`Failed to delete: ${error.message}`);
        }
    }

    async handleToggleActive(id, currentStatus) {
        const newStatus = !currentStatus;
        const action = newStatus ? 'activate' : 'deactivate';
        if (!confirm(`Are you sure you want to ${action} this item?`)) return;

        const mutation = `
            mutation ToggleActive($id: String!, $active: Boolean!) {
                toggle${this.currentEntity.name}Active(id: $id, active: $active) {
                    ${this.currentEntity.primaryKey}
                    active
                }
            }
        `;
        try {
            await this.gqlQuery(mutation, { id, active: newStatus });
            this.renderListView();
        } catch (error) {
            console.error(`Failed to ${action}: ${error.message}`);
        }
    }

<<<<<<< HEAD
=======
    async handleLogin(event) {
        event.preventDefault();
        const formData = new FormData(this.dom.loginForm);
        const loginErrorDiv = document.getElementById('login-error');
        loginErrorDiv.textContent = '';

        try {
            const response = await fetch('login.php', {
                method: 'POST',
                body: formData
            });

            // Jika login berhasil, server akan me-redirect atau memberikan respons sukses.
            // Di sini kita asumsikan jika tidak ada URL redirect, login gagal.
            if (response.ok && response.redirected === false) {
                 // Cek jika respons berisi pesan error spesifik
                const text = await response.text();
                if(text.includes("Invalid username or password")) {
                    loginErrorDiv.textContent = 'Invalid username or password.';
                } else {
                    // Jika login berhasil, muat ulang halaman untuk mendapatkan sesi baru
                    this.closeLoginModal();
                    this.handleRouteChange(); // Muat ulang data view saat ini
                }
            } else {
                // Jika login berhasil dan ada redirect, browser akan menanganinya.
                // Jika tidak, muat ulang untuk mengambil state baru.
                window.location.reload();
            }
        } catch (error) {
            loginErrorDiv.textContent = 'An error occurred during login.';
            console.error('Login failed:', error);
        }
    }

    async handleLogout(event) {
        event.preventDefault();
        try {
            const response = await fetch('logout.php');
            if (response.ok) {
                // Clear the main content and title
                this.dom.title.textContent = 'Logged Out';
                this.dom.body.innerHTML = '<p>You have been successfully logged out.</p>';

                // Hide the menu and show the login modal
                this.dom.menu.style.display = 'none';
                this.dom.logoutBtn.style.display = 'none';
                this.openLoginModal();
            }
        } catch (error) {
            console.error('Logout failed:', error);
            alert('Logout failed. Please try again.');
        }
    }

>>>>>>> 5de420dc
    // =================================================================
    // UTILITY METHODS
    // =================================================================

<<<<<<< HEAD
=======
    camelCase(str) {
        return str.replace(/_([a-z])/g, (g) => g[1].toUpperCase());
    }
    // This function is no longer needed if frontend-config.json is correct,
    // but we keep it for robustness just in case.
    // camelCase(str) { return str.replace(/_([a-z])/g, (g) => g[1].toUpperCase()); }

>>>>>>> 5de420dc
    getFieldsForQuery(entity, depth = 1, noRelations = false) {
        if (depth < 0) return entity.primaryKey;
        let fields = [];
        for (const colName in entity.columns) {
            const col = entity.columns[colName];
            if (col.isForeignKey && !noRelations) {
<<<<<<< HEAD
                const relatedEntity = this.config.entities[col.references];
                if (relatedEntity) {
                    fields.push(`${col.references} { ${this.getFieldsForQuery(relatedEntity, depth - 1)} }`);
=======
                
                // sampai di sini `sub_klasifikasi` dan `jenis_media` masih diprint
                let relationName = col.references; // This is now camelCase, e.g., "statusKeanggotaan"

                let relationNameCamelCase = this.camelCase(relationName);

                // masalahnya mungkin di
                let relatedEntity = this.config.entities[relationName];

                if(!relatedEntity)
                {
                    relatedEntity = this.config.entities[relationNameCamelCase];
                }

                if (relatedEntity) {
                    let query = `${relationName} { ${this.getFieldsForQuery(relatedEntity, depth - 1)} }`;
                    // Use the correct relation name from the entity config for the query
                    fields.push(query);
>>>>>>> 5de420dc
                }
            } else if (!col.isForeignKey) {
                fields.push(colName);
            }
        }
        return fields.join(' ');
    }
    
    async fetchAll(entity) {
        const fields = this.getFieldsForQuery(entity, 0); // Only simple fields
        const query = `query FetchAll { ${entity.pluralName}(limit: 0) { items { ${fields} } } }`;
        try {
            const data = await this.gqlQuery(query);
            return data[entity.pluralName].items;
        } catch (error) {
            console.error(`Failed to pre-fetch ${entity.pluralName}:`, error);
            return [];
        }
    }

    openModal() { this.dom.modal.style.display = 'block'; }
    closeModal() { this.dom.modal.style.display = 'none'; this.dom.form.innerHTML = ''; }
<<<<<<< HEAD
=======
    openLoginModal() { this.dom.loginModal.style.display = 'block'; }
    closeLoginModal() { this.dom.loginModal.style.display = 'none'; this.dom.loginForm.reset(); document.getElementById('login-error').textContent = ''; }
>>>>>>> 5de420dc
}

document.addEventListener('DOMContentLoaded', () => new GraphQLClientApp('frontend-config.json', 'graphql.php'));
JS;
    }

    /**
     * Generates a zip package containing the graphql.php, manual.md, and a nested frontend.zip.
     *
     * @param string $zipFilePath The full path where the final zip file will be saved.
     * @return bool True on success, false on failure.
     * @throws Exception If ZipArchive is not available or fails.
     */
    public function generatePackage($zipFilePath)
    {
        if (!class_exists('ZipArchive')) {
            throw new \Exception('ZipArchive class is not found. Please enable the PHP zip extension.');
        }

        // 1. Create frontend.zip in memory
        $frontendZip = new \ZipArchive();
        $tempFrontendZipFile = tempnam(sys_get_temp_dir(), 'frontend') . '.zip';
        if ($frontendZip->open($tempFrontendZipFile, \ZipArchive::CREATE | \ZipArchive::OVERWRITE) !== TRUE) {
            throw new \Exception("Cannot create temporary frontend zip file: $tempFrontendZipFile");
        }
        $frontendZip->addFromString('index.html', $this->generateFrontendHtml());
        $frontendZip->addFromString('style.css', $this->generateFrontendCss());
        $frontendZip->addFromString('app.js', $this->generateFrontendJs());
        $frontendZip->addFromString('frontend-config.json', $this->generateFrontendConfigJson());
        $frontendZip->close();

        // 2. Create the main package zip
        $mainZip = new \ZipArchive();
        if ($mainZip->open($zipFilePath, \ZipArchive::CREATE | \ZipArchive::OVERWRITE) !== TRUE) {
            unlink($tempFrontendZipFile); // Clean up temp file
            throw new \Exception("Cannot create main package zip file: $zipFilePath");
        }

        // 3. Add all files to the main package
        $mainZip->addFromString('graphql.php', $this->generate());
        $mainZip->addFromString('manual.md', $this->generateManual());
        $mainZip->addFile($tempFrontendZipFile, 'frontend.zip');

        // 4. Close and clean up
        $mainZip->close();
        unlink($tempFrontendZipFile);

        return file_exists($zipFilePath);
    }


    /**
     * Main function to generate the complete graphql.php file content.
     *
     * @return string The complete PHP code for the GraphQL server.
     */
    public function generate()
    {
        $header = "<?php\r\n\r\n";
        $header .= "use GraphQL\\GraphQL;\r\n";
        $header .= "use GraphQL\\Error\\DebugFlag;\r\n";
        $header .= "use GraphQL\\Type\\Definition\\EnumType;\r\n";
        $header .= "use GraphQL\\Type\\Definition\\InputObjectType;\r\n";
        $header .= "use GraphQL\\Type\\Definition\\ObjectType;\r\n";
        $header .= "use GraphQL\\Type\\Definition\\Type;\r\n";
        $header .= "use GraphQL\\Type\\Schema;\r\n\r\n";
        $header .= "require_once __DIR__ . '/vendor/autoload.php';\r\n";
        $header .= "require_once __DIR__ . '/database.php';\r\n\r\n";

        $dbConnection = "/**\r\n * ----------------------------------------------------------------------------\r\n * DATABASE CONNECTION\r\n * ----------------------------------------------------------------------------\r\n */\r\n\r\n";

        $utilityTypesCode = $this->generateUtilityTypes();
        $typesCode = $this->generateTypes();
        $inputTypesCode = $this->generateInputTypes();
        $queriesCode = $this->generateQueries();
        $mutationsCode = $this->generateMutations();

        $schemaAndExecution = "/**\r\n * ----------------------------------------------------------------------------\r\n * SCHEMA & EXECUTION\r\n * ----------------------------------------------------------------------------\r\n */\r\n";
        $schemaAndExecution .= "\$schema = new Schema(array(\r\n";
        $schemaAndExecution .= "    'query' => \$queryType,\r\n";
        $schemaAndExecution .= "    'mutation' => \$mutationType,\r\n";
        $schemaAndExecution .= "));\r\n\r\n";
        $schemaAndExecution .= "try {\r\n";
        $schemaAndExecution .= "    \$rawInput = file_get_contents('php://input');\r\n";
        $schemaAndExecution .= "    \$input = json_decode(\$rawInput, true);\r\n";
        $schemaAndExecution .= "    if (!isset(\$input) || !is_array(\$input)) {\r\n";
        $schemaAndExecution .= "        \$input = array();\r\n";
        $schemaAndExecution .= "    }\r\n";
        $schemaAndExecution .= "    \$query = isset(\$input['query']) ? \$input['query'] : null;\r\n";
        $schemaAndExecution .= "    \$variableValues = isset(\$input['variables']) ? \$input['variables'] : null;\r\n\r\n";
        $schemaAndExecution .= "    if (empty(\$query)) {\r\n";
        $schemaAndExecution .= "        throw new Exception('GraphQL query is missing.');\r\n";
        $schemaAndExecution .= "    }\r\n";
        $schemaAndExecution .= "    \r\n";
        $schemaAndExecution .= "    \$rootValue = null; // or your application's root value\r\n";
        $schemaAndExecution .= "    \$context = ['db' => \$db]; // pass database connection to context\r\n";
        $schemaAndExecution .= "    \r\n";
        $schemaAndExecution .= "    \$result = GraphQL::executeQuery(\$schema, \$query, \$rootValue, \$context, \$variableValues);\r\n";
        $schemaAndExecution .= "    // In production, use DebugFlag::NONE;\r\n";
        $schemaAndExecution .= "    // For development, use DebugFlag::INCLUDE_DEBUG_MESSAGE | DebugFlag::INCLUDE_TRACE;\r\n";
        $schemaAndExecution .= "    \$output = \$result->toArray(DebugFlag::INCLUDE_DEBUG_MESSAGE);\r\n";
        $schemaAndExecution .= "} catch (Exception \$e) {\r\n";
        $schemaAndExecution .= "    \$output = array(\r\n";
        $schemaAndExecution .= "        'errors' => array(\r\n";
        $schemaAndExecution .= "            array('message' => \$e->getMessage())\r\n";
        $schemaAndExecution .= "        )\r\n";
        $schemaAndExecution .= "    );\r\n";
        $schemaAndExecution .= "}\r\n\r\n";
        $schemaAndExecution .= "header('Content-Type: application/json; charset=UTF-8');\r\n";
        $schemaAndExecution .= "echo json_encode(\$output);\r\n";

        // Note: The following lines are for demonstration on how to generate frontend files.
        // You would typically call these methods from a separate script.
        // file_put_contents('frontend-config.json', $this->generateFrontendConfigJson());
        // file_put_contents('index.html', $this->generateFrontendHtml());
        // file_put_contents('style.css', $this->generateFrontendCss());
        // file_put_contents('app.js', $this->generateFrontendJs());

        return $header . $dbConnection . $utilityTypesCode . $typesCode . $inputTypesCode . $queriesCode . $mutationsCode . $schemaAndExecution;
    }


    /**
     * Converts snake_case to camelCase.
     *
     * @param string $string The input string.
     * @return string The camelCased string.
     */
    private function camelCase($string)
    {
        return lcfirst(str_replace(' ', '', ucwords(str_replace('_', ' ', $string))));
    }

    /**
     * A simple pluralizer.
     *
     * @param string $string The singular string.
     * @return string The pluralized string.
     */
    private function pluralize($string)
    {
        if (substr($string, -1) === 'y') {
            return substr($string, 0, -1) . 'ies';
        }
        if (substr($string, -1) === 's') {
            return $string . 'es';
        }
        return $string . 's';
    }
}<|MERGE_RESOLUTION|>--- conflicted
+++ resolved
@@ -809,11 +809,7 @@
      *
      * @return string The JSON formatted content for frontend-config.json.
      */
-<<<<<<< HEAD
-    public function generateFrontendConfigJson()
-=======
     public function generateFrontendConfigJson($displayField = "name")
->>>>>>> 5de420dc
     {
         $frontendConfig = array();
         foreach ($this->analyzedSchema as $tableName => $tableInfo) {
@@ -833,10 +829,7 @@
                 'name' => $camelName,
                 'pluralName' => $pluralCamelName,
                 'displayName' => ucfirst(str_replace('_', ' ', $tableName)),
-<<<<<<< HEAD
-=======
                 'displayField' => $displayField,
->>>>>>> 5de420dc
                 'primaryKey' => $tableInfo['primaryKey'],
                 'hasActiveColumn' => $tableInfo['hasActiveColumn'],
                 'columns' => $columns,
@@ -865,14 +858,10 @@
     <div class="container">
         <nav class="sidebar" id="sidebar-nav">
             <h2>Menu</h2>
-<<<<<<< HEAD
-            <ul id="entity-menu"></ul>
-=======
             <ul id="entity-menu">
                 <!-- Menu items will be inserted here by JavaScript -->
             </ul>
             <a href="#" id="logout-btn" class="logout-link">Logout</a>
->>>>>>> 5de420dc
         </nav>
         <main class="main-content" id="main-content">
             <h1 id="content-title">Welcome</h1>
@@ -891,8 +880,6 @@
         </div>
     </div>
 
-<<<<<<< HEAD
-=======
     <!-- Modal for Login -->
     <div id="login-modal" class="modal">
         <div class="modal-content">
@@ -913,7 +900,6 @@
         </div>
     </div>
 
->>>>>>> 5de420dc
     <script src="app.js"></script>
 </body>
 </html>
@@ -1003,8 +989,6 @@
 td.actions{
     white-space: nowrap;
 }
-<<<<<<< HEAD
-=======
 
 *, *:before, *:after {
     box-sizing: inherit;
@@ -1023,7 +1007,6 @@
     margin: 0;
     padding: 0;
 }
->>>>>>> 5de420dc
 CSS;
     }
 
@@ -1056,13 +1039,10 @@
             modalTitle: document.getElementById('modal-title'),
             form: document.getElementById('entity-form'),
             closeModalBtn: document.querySelector('.close-button'),
-<<<<<<< HEAD
-=======
             loginModal: document.getElementById('login-modal'),
             loginForm: document.getElementById('login-form'),
             loginCloseBtn: document.getElementById('login-close-button'),
             logoutBtn: document.getElementById('logout-btn'),
->>>>>>> 5de420dc
         };
         this.init();
     }
@@ -1075,12 +1055,9 @@
             window.onclick = (event) => {
                 if (event.target == this.dom.modal) this.closeModal();
             };
-<<<<<<< HEAD
-=======
             this.dom.loginCloseBtn.onclick = () => this.closeLoginModal();
             this.dom.loginForm.onsubmit = (e) => this.handleLogin(e);
             this.dom.logoutBtn.onclick = (e) => this.handleLogout(e);
->>>>>>> 5de420dc
             // Handle initial page load and back/forward button clicks
             window.addEventListener('popstate', () => this.handleRouteChange());
             this.handleRouteChange(); // Handle initial route
@@ -1090,31 +1067,10 @@
         }
     }
 
-<<<<<<< HEAD
-    async loadConfig() {
-        const response = await fetch(this.configUrl);
-        if (!response.ok) throw new Error(`Failed to load config from ${this.configUrl}`);
-        this.config = await response.json();
-        // Pre-fetch related data for dropdowns
-        for (const entityName in this.config.entities) {
-            const entity = this.config.entities[entityName];
-            entity.relatedData = {};
-            for (const colName in entity.columns) {
-                const col = entity.columns[colName];
-                if (col.isForeignKey) {
-                    const relatedEntity = this.config.entities[col.references];
-                    if (relatedEntity) {
-                        entity.relatedData[colName] = await this.fetchAll(relatedEntity);
-                    }
-                }
-            }
-        }
-=======
     async loadConfig() { // Simplified loadConfig
         const response = await fetch(this.configUrl);
         if (!response.ok) throw new Error(`Failed to load config from ${this.configUrl}`);
         this.config = await response.json();
->>>>>>> 5de420dc
     }
 
     buildMenu() {
@@ -1137,12 +1093,6 @@
     async gqlQuery(query, variables = {}) {
         const response = await fetch(this.apiUrl, {
             method: 'POST',
-<<<<<<< HEAD
-            headers: { 'Content-Type': 'application/json' },
-            body: JSON.stringify({ query, variables }),
-        });
-        const result = await response.json();
-=======
             headers: { 
                 'Content-Type': 'application/json',
                 'X-Requested-With': 'xmlhttprequest',
@@ -1158,7 +1108,6 @@
 
         const result = await response.json();
         
->>>>>>> 5de420dc
         if (result.errors) {
             console.error('GraphQL Errors:', result.errors);
             console.error(`Error: ${result.errors[0].message}`);
@@ -1254,10 +1203,6 @@
             }
         `;
 
-<<<<<<< HEAD
-        await this.loadConfig();
-=======
->>>>>>> 5de420dc
         try {
             const data = await this.gqlQuery(query, {
                 limit: this.state.limit,
@@ -1269,11 +1214,7 @@
             this.renderTable(result.items);
             this.renderPagination(result);
         } catch (error) {
-<<<<<<< HEAD
-            this.dom.body.innerHTML = `<p style="color: red;">Failed to fetch data.</p>`;
-=======
             this.dom.body.innerHTML = `<p style="color: red;">${error.message}</p>`;
->>>>>>> 5de420dc
         }
     }
 
@@ -1285,11 +1226,7 @@
                 <div><!-- Placeholder for filter/sort controls --></div>
             </div>
             <div class="table-container">
-<<<<<<< HEAD
-                <table>
-=======
                 <table class="table table-striped">
->>>>>>> 5de420dc
                     <thead>
                         <tr>
                             ${headers.map(h => `<th>${h}</th>`).join('')}
@@ -1307,13 +1244,6 @@
                 headers.forEach(header => {
                     const col = this.currentEntity.columns[header];
                     let value = item[header];
-<<<<<<< HEAD
-                    if (col.isForeignKey && item[col.references]) {
-                        // Display a representative field from the related object, e.g., 'name' or the second field.
-                        const relatedEntity = this.config.entities[col.references];
-                        const displayField = Object.keys(relatedEntity.columns)[1] || relatedEntity.primaryKey;
-                        value = item[col.references][displayField] || item[header];
-=======
                     const relationName = col.references; // Now this is camelCase, e.g., "statusKeanggotaan"
                     
 
@@ -1323,7 +1253,6 @@
                         // const displayField = relatedEntity ? (Object.keys(relatedEntity.columns)[1] || relatedEntity.displayField) : 'name';
                         let displayField = relatedEntity ? relatedEntity.displayField : 'name';
                         value = item[relationName][displayField];
->>>>>>> 5de420dc
                     }
                     tableHtml += `<td>${value !== null ? value : 'N/A'}</td>`;
                 });
@@ -1394,16 +1323,10 @@
             let detailHtml = `<button id="back-to-list" class="btn btn-secondary">Back to List</button><div class="detail-view">`;
             for (const key in this.currentEntity.columns) {
                 const col = this.currentEntity.columns[key];
-<<<<<<< HEAD
-                detailHtml += `<div class="detail-item"><strong>${key}:</strong> `;
-                if (col.isForeignKey && item[col.references]) {
-                    detailHtml += `<span>${JSON.stringify(item[col.references])}</span>`;
-=======
                 const relationName = col.references; // e.g., "statusKeanggotaan"
                 detailHtml += `<div class="detail-item"><strong>${key}:</strong> `;
                 if (col.isForeignKey && item[relationName]) {
                     detailHtml += `<span>${JSON.stringify(item[relationName])}</span>`;
->>>>>>> 5de420dc
                 } else {
                     detailHtml += `<span>${item[key] !== null ? item[key] : 'N/A'}</span>`;
                 }
@@ -1424,11 +1347,7 @@
 
         let item = {};
         if (id) {
-<<<<<<< HEAD
-            const fields = this.getFieldsForQuery(this.currentEntity, 1, true); // No relations for edit form
-=======
             const fields = this.getFieldsForQuery(this.currentEntity, 2); // Fetch with relations for edit form
->>>>>>> 5de420dc
             const query = `query GetForEdit($id: String!) { ${this.currentEntity.name}(id: $id) { ${fields} } }`;
             const data = await this.gqlQuery(query, { id });
             item = data[this.currentEntity.name];
@@ -1438,51 +1357,28 @@
         for (const colName in this.currentEntity.columns) {
             if (colName === this.currentEntity.primaryKey) continue;
             const col = this.currentEntity.columns[colName];
-<<<<<<< HEAD
-            const value = item[colName] !== undefined ? item[colName] : '';
-=======
             let value = '';
             if (col.isForeignKey && item[col.references]) {
                 value = item[col.references][this.config.entities[this.camelCase(col.references)].primaryKey];
             } else if (item[colName] !== undefined) {
                 value = item[colName];
             }
->>>>>>> 5de420dc
 
             formHtml += `<div class="form-group">`;
             formHtml += `<label for="${colName}">${colName}</label>`;
             if (col.isForeignKey) {
-<<<<<<< HEAD
-                let relatedData = this.currentEntity.relatedData[colName] || [];
-                let relatedEntity = this.config.entities[col.references];
-                let displayField;
-                if(relatedEntity && relatedEntity.columns)
-                {
-                    displayField = Object.keys(relatedEntity.columns)[0];
-                }
-                if(!displayField && relatedEntity && relatedEntity.primaryKey)
-                {
-                    displayField = relatedEntity.primaryKey;
-                }
-                                
-=======
                 const relationName = col.references;
                 const relatedEntity = this.config.entities[this.camelCase(relationName)];
                 
                 const relatedData = relatedEntity ? (await this.fetchAll(relatedEntity)) : [];
                 const displayField = relatedEntity.displayField || 'name';
 
->>>>>>> 5de420dc
                 formHtml += `<select id="${colName}" name="${colName}">`;
                 formHtml += `<option value="">-- Select --</option>`;
                 relatedData.forEach(relItem => {
                     const relId = relItem[relatedEntity.primaryKey];
                     const relDisplay = relItem[displayField];
-<<<<<<< HEAD
-                    formHtml += `<option value="${relId}" ${relId == value ? 'selected' : ''}>${relDisplay} (ID: ${relId})</option>`;
-=======
                     formHtml += `<option value="${relId}" ${relId == value ? 'selected' : ''}>${relDisplay}</option>`;
->>>>>>> 5de420dc
                 });
                 formHtml += `</select>`;
             } else {
@@ -1585,8 +1481,6 @@
         }
     }
 
-<<<<<<< HEAD
-=======
     async handleLogin(event) {
         event.preventDefault();
         const formData = new FormData(this.dom.loginForm);
@@ -1642,13 +1536,10 @@
         }
     }
 
->>>>>>> 5de420dc
     // =================================================================
     // UTILITY METHODS
     // =================================================================
 
-<<<<<<< HEAD
-=======
     camelCase(str) {
         return str.replace(/_([a-z])/g, (g) => g[1].toUpperCase());
     }
@@ -1656,18 +1547,12 @@
     // but we keep it for robustness just in case.
     // camelCase(str) { return str.replace(/_([a-z])/g, (g) => g[1].toUpperCase()); }
 
->>>>>>> 5de420dc
     getFieldsForQuery(entity, depth = 1, noRelations = false) {
         if (depth < 0) return entity.primaryKey;
         let fields = [];
         for (const colName in entity.columns) {
             const col = entity.columns[colName];
             if (col.isForeignKey && !noRelations) {
-<<<<<<< HEAD
-                const relatedEntity = this.config.entities[col.references];
-                if (relatedEntity) {
-                    fields.push(`${col.references} { ${this.getFieldsForQuery(relatedEntity, depth - 1)} }`);
-=======
                 
                 // sampai di sini `sub_klasifikasi` dan `jenis_media` masih diprint
                 let relationName = col.references; // This is now camelCase, e.g., "statusKeanggotaan"
@@ -1686,7 +1571,6 @@
                     let query = `${relationName} { ${this.getFieldsForQuery(relatedEntity, depth - 1)} }`;
                     // Use the correct relation name from the entity config for the query
                     fields.push(query);
->>>>>>> 5de420dc
                 }
             } else if (!col.isForeignKey) {
                 fields.push(colName);
@@ -1709,11 +1593,8 @@
 
     openModal() { this.dom.modal.style.display = 'block'; }
     closeModal() { this.dom.modal.style.display = 'none'; this.dom.form.innerHTML = ''; }
-<<<<<<< HEAD
-=======
     openLoginModal() { this.dom.loginModal.style.display = 'block'; }
     closeLoginModal() { this.dom.loginModal.style.display = 'none'; this.dom.loginForm.reset(); document.getElementById('login-error').textContent = ''; }
->>>>>>> 5de420dc
 }
 
 document.addEventListener('DOMContentLoaded', () => new GraphQLClientApp('frontend-config.json', 'graphql.php'));
@@ -1825,13 +1706,6 @@
         $schemaAndExecution .= "header('Content-Type: application/json; charset=UTF-8');\r\n";
         $schemaAndExecution .= "echo json_encode(\$output);\r\n";
 
-        // Note: The following lines are for demonstration on how to generate frontend files.
-        // You would typically call these methods from a separate script.
-        // file_put_contents('frontend-config.json', $this->generateFrontendConfigJson());
-        // file_put_contents('index.html', $this->generateFrontendHtml());
-        // file_put_contents('style.css', $this->generateFrontendCss());
-        // file_put_contents('app.js', $this->generateFrontendJs());
-
         return $header . $dbConnection . $utilityTypesCode . $typesCode . $inputTypesCode . $queriesCode . $mutationsCode . $schemaAndExecution;
     }
 
