--- conflicted
+++ resolved
@@ -846,15 +846,9 @@
             foreach($tableInfo['columns'] as $colName => $colInfo) {
                 $columns[$colName] = $this->snakeCaseToTitleCase($colName); 
             }
-<<<<<<< HEAD
-            $frontendConfig[$camelName]['name'] = trim($tableName);
-            $frontendConfig[$camelName]['displayName'] = $this->snakeCaseToTitleCase($tableName);
-            $frontendConfig[$camelName]['columns'] = $columns;
-=======
             $frontendConfig[$tableName]['name'] = trim($tableName);
             $frontendConfig[$tableName]['displayName'] = $this->snakeCaseToTitleCase($tableName);
             $frontendConfig[$tableName]['columns'] = $columns;
->>>>>>> 92644e1b
         }
         return json_encode(['entities' => $frontendConfig], JSON_PRETTY_PRINT | JSON_UNESCAPED_SLASHES);
     }
