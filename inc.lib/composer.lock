{
    "_readme": [
        "This file locks the dependencies of your project to a known state",
        "Read more about it at https://getcomposer.org/doc/01-basic-usage.md#installing-dependencies",
        "This file is @generated automatically"
    ],
    "content-hash": "9da35ad0f4c0b790fd0aa477d4f147d7",
    "packages": [
        {
            "name": "meyfa/php-svg",
            "version": "v0.12.0",
            "source": {
                "type": "git",
                "url": "https://github.com/meyfa/php-svg.git",
                "reference": "f6cc2fa743c4a2012cdec9143033f69eee3b501d"
            },
            "dist": {
                "type": "zip",
                "url": "https://api.github.com/repos/meyfa/php-svg/zipball/f6cc2fa743c4a2012cdec9143033f69eee3b501d",
                "reference": "f6cc2fa743c4a2012cdec9143033f69eee3b501d",
                "shasum": ""
            },
            "require": {
                "php": ">=5.3.3"
            },
            "require-dev": {
                "meyfa/phpunit-assert-gd": "^1.2",
                "phpmd/phpmd": "@stable",
                "phpunit/phpunit": "^4.8"
            },
            "suggest": {
                "ext-gd": "Needed to rasterize images",
                "ext-simplexml": "Needed to read SVG strings and files"
            },
            "type": "library",
            "autoload": {
                "psr-4": {
                    "SVG\\": "src/"
                }
            },
            "notification-url": "https://packagist.org/downloads/",
            "license": [
                "MIT"
            ],
            "authors": [
                {
                    "name": "Fabian Meyer",
                    "homepage": "http://meyfa.net"
                }
            ],
            "description": "Read, edit, write, and render SVG files with PHP",
            "homepage": "https://github.com/meyfa/php-svg",
            "keywords": [
                "svg"
            ],
            "support": {
                "issues": "https://github.com/meyfa/php-svg/issues",
                "source": "https://github.com/meyfa/php-svg/tree/v0.12.0"
            },
            "time": "2022-11-15T15:49:03+00:00"
        },
        {
            "name": "phpmailer/phpmailer",
            "version": "v6.9.2",
            "source": {
                "type": "git",
                "url": "https://github.com/PHPMailer/PHPMailer.git",
                "reference": "a7b17b42fa4887c92146243f3d2f4ccb962af17c"
            },
            "dist": {
                "type": "zip",
                "url": "https://api.github.com/repos/PHPMailer/PHPMailer/zipball/a7b17b42fa4887c92146243f3d2f4ccb962af17c",
                "reference": "a7b17b42fa4887c92146243f3d2f4ccb962af17c",
                "shasum": ""
            },
            "require": {
                "ext-ctype": "*",
                "ext-filter": "*",
                "ext-hash": "*",
                "php": ">=5.5.0"
            },
            "require-dev": {
                "dealerdirect/phpcodesniffer-composer-installer": "^1.0",
                "doctrine/annotations": "^1.2.6 || ^1.13.3",
                "php-parallel-lint/php-console-highlighter": "^1.0.0",
                "php-parallel-lint/php-parallel-lint": "^1.3.2",
                "phpcompatibility/php-compatibility": "^9.3.5",
                "roave/security-advisories": "dev-latest",
                "squizlabs/php_codesniffer": "^3.7.2",
                "yoast/phpunit-polyfills": "^1.0.4"
            },
            "suggest": {
                "decomplexity/SendOauth2": "Adapter for using XOAUTH2 authentication",
                "ext-mbstring": "Needed to send email in multibyte encoding charset or decode encoded addresses",
                "ext-openssl": "Needed for secure SMTP sending and DKIM signing",
                "greew/oauth2-azure-provider": "Needed for Microsoft Azure XOAUTH2 authentication",
                "hayageek/oauth2-yahoo": "Needed for Yahoo XOAUTH2 authentication",
                "league/oauth2-google": "Needed for Google XOAUTH2 authentication",
                "psr/log": "For optional PSR-3 debug logging",
                "symfony/polyfill-mbstring": "To support UTF-8 if the Mbstring PHP extension is not enabled (^1.2)",
                "thenetworg/oauth2-azure": "Needed for Microsoft XOAUTH2 authentication"
            },
            "type": "library",
            "autoload": {
                "psr-4": {
                    "PHPMailer\\PHPMailer\\": "src/"
                }
            },
            "notification-url": "https://packagist.org/downloads/",
            "license": [
                "LGPL-2.1-only"
            ],
            "authors": [
                {
                    "name": "Marcus Bointon",
                    "email": "phpmailer@synchromedia.co.uk"
                },
                {
                    "name": "Jim Jagielski",
                    "email": "jimjag@gmail.com"
                },
                {
                    "name": "Andy Prevost",
                    "email": "codeworxtech@users.sourceforge.net"
                },
                {
                    "name": "Brent R. Matzelle"
                }
            ],
            "description": "PHPMailer is a full-featured email creation and transfer class for PHP",
            "support": {
                "issues": "https://github.com/PHPMailer/PHPMailer/issues",
                "source": "https://github.com/PHPMailer/PHPMailer/tree/v6.9.2"
            },
            "funding": [
                {
                    "url": "https://github.com/Synchro",
                    "type": "github"
                }
            ],
            "time": "2024-10-09T10:07:50+00:00"
        },
        {
            "name": "planetbiru/magic-app",
<<<<<<< HEAD
            "version": "2.0.1",
            "source": {
                "type": "git",
                "url": "https://github.com/Planetbiru/MagicApp.git",
                "reference": "49b17fdcf77a06e417ae7ead2303c3e27bb0a4c0"
            },
            "dist": {
                "type": "zip",
                "url": "https://api.github.com/repos/Planetbiru/MagicApp/zipball/49b17fdcf77a06e417ae7ead2303c3e27bb0a4c0",
                "reference": "49b17fdcf77a06e417ae7ead2303c3e27bb0a4c0",
=======
            "version": "2.1.1",
            "source": {
                "type": "git",
                "url": "https://github.com/Planetbiru/MagicApp.git",
                "reference": "000078e7c1072d68d0dee703d5380d4fc8652ab7"
            },
            "dist": {
                "type": "zip",
                "url": "https://api.github.com/repos/Planetbiru/MagicApp/zipball/000078e7c1072d68d0dee703d5380d4fc8652ab7",
                "reference": "000078e7c1072d68d0dee703d5380d4fc8652ab7",
>>>>>>> fd226df7
                "shasum": ""
            },
            "require": {
                "planetbiru/magic-object": "^2.1"
            },
            "type": "library",
            "autoload": {
                "psr-0": {
                    "MagicApp\\": "src/"
                }
            },
            "notification-url": "https://packagist.org/downloads/",
            "license": [
                "GPL-3.0-only"
            ],
            "authors": [
                {
                    "name": "Kamshory"
                }
            ],
            "description": "Magic app",
            "support": {
                "issues": "https://github.com/Planetbiru/MagicApp/issues",
<<<<<<< HEAD
                "source": "https://github.com/Planetbiru/MagicApp/tree/2.0.1"
            },
            "time": "2024-10-19T07:57:45+00:00"
=======
                "source": "https://github.com/Planetbiru/MagicApp/tree/2.1.1"
            },
            "time": "2024-10-22T14:38:59+00:00"
>>>>>>> fd226df7
        },
        {
            "name": "planetbiru/magic-object",
            "version": "2.1.1",
            "source": {
                "type": "git",
                "url": "https://github.com/Planetbiru/MagicObject.git",
                "reference": "e3f3fa6423cec023ab65a6d0f147e2811b33dd1e"
            },
            "dist": {
                "type": "zip",
                "url": "https://api.github.com/repos/Planetbiru/MagicObject/zipball/e3f3fa6423cec023ab65a6d0f147e2811b33dd1e",
                "reference": "e3f3fa6423cec023ab65a6d0f147e2811b33dd1e",
                "shasum": ""
            },
            "require": {
                "symfony/yaml": "3.4"
            },
            "type": "library",
            "autoload": {
                "psr-4": {
                    "MagicObject\\": "src/"
                }
            },
            "notification-url": "https://packagist.org/downloads/",
            "license": [
                "GPL-3.0-only"
            ],
            "authors": [
                {
                    "name": "Kamshory"
                }
            ],
            "description": "Magic object",
            "support": {
                "issues": "https://github.com/Planetbiru/MagicObject/issues",
                "source": "https://github.com/Planetbiru/MagicObject/tree/2.1.1"
            },
            "time": "2024-10-22T14:31:49+00:00"
        },
        {
            "name": "symfony/yaml",
            "version": "v3.4.0",
            "source": {
                "type": "git",
                "url": "https://github.com/symfony/yaml.git",
                "reference": "b3d0c9c11be3831b84825967dc6b52b5a7b84e04"
            },
            "dist": {
                "type": "zip",
                "url": "https://api.github.com/repos/symfony/yaml/zipball/b3d0c9c11be3831b84825967dc6b52b5a7b84e04",
                "reference": "b3d0c9c11be3831b84825967dc6b52b5a7b84e04",
                "shasum": ""
            },
            "require": {
                "php": "^5.5.9|>=7.0.8"
            },
            "conflict": {
                "symfony/console": "<3.4"
            },
            "require-dev": {
                "symfony/console": "~3.4|~4.0"
            },
            "suggest": {
                "symfony/console": "For validating YAML files using the lint command"
            },
            "type": "library",
            "extra": {
                "branch-alias": {
                    "dev-master": "3.4-dev"
                }
            },
            "autoload": {
                "psr-4": {
                    "Symfony\\Component\\Yaml\\": ""
                },
                "exclude-from-classmap": [
                    "/Tests/"
                ]
            },
            "notification-url": "https://packagist.org/downloads/",
            "license": [
                "MIT"
            ],
            "authors": [
                {
                    "name": "Fabien Potencier",
                    "email": "fabien@symfony.com"
                },
                {
                    "name": "Symfony Community",
                    "homepage": "https://symfony.com/contributors"
                }
            ],
            "description": "Symfony Yaml Component",
            "homepage": "https://symfony.com",
            "support": {
                "source": "https://github.com/symfony/yaml/tree/3.4"
            },
            "time": "2017-11-29T13:28:14+00:00"
        }
    ],
    "packages-dev": [],
    "aliases": [],
    "minimum-stability": "stable",
    "stability-flags": [],
    "prefer-stable": false,
    "prefer-lowest": false,
    "platform": [],
    "platform-dev": [],
    "plugin-api-version": "2.6.0"
}<|MERGE_RESOLUTION|>--- conflicted
+++ resolved
@@ -142,18 +142,6 @@
         },
         {
             "name": "planetbiru/magic-app",
-<<<<<<< HEAD
-            "version": "2.0.1",
-            "source": {
-                "type": "git",
-                "url": "https://github.com/Planetbiru/MagicApp.git",
-                "reference": "49b17fdcf77a06e417ae7ead2303c3e27bb0a4c0"
-            },
-            "dist": {
-                "type": "zip",
-                "url": "https://api.github.com/repos/Planetbiru/MagicApp/zipball/49b17fdcf77a06e417ae7ead2303c3e27bb0a4c0",
-                "reference": "49b17fdcf77a06e417ae7ead2303c3e27bb0a4c0",
-=======
             "version": "2.1.1",
             "source": {
                 "type": "git",
@@ -164,7 +152,6 @@
                 "type": "zip",
                 "url": "https://api.github.com/repos/Planetbiru/MagicApp/zipball/000078e7c1072d68d0dee703d5380d4fc8652ab7",
                 "reference": "000078e7c1072d68d0dee703d5380d4fc8652ab7",
->>>>>>> fd226df7
                 "shasum": ""
             },
             "require": {
@@ -188,15 +175,9 @@
             "description": "Magic app",
             "support": {
                 "issues": "https://github.com/Planetbiru/MagicApp/issues",
-<<<<<<< HEAD
-                "source": "https://github.com/Planetbiru/MagicApp/tree/2.0.1"
-            },
-            "time": "2024-10-19T07:57:45+00:00"
-=======
                 "source": "https://github.com/Planetbiru/MagicApp/tree/2.1.1"
             },
             "time": "2024-10-22T14:38:59+00:00"
->>>>>>> fd226df7
         },
         {
             "name": "planetbiru/magic-object",
