<?php

namespace MagicObject;

use DateTime;
use Exception;
use PDOException;
use PDOStatement;
use MagicObject\Database\PicoDatabase;
use MagicObject\Database\PicoDatabaseEntity;
use MagicObject\Database\PicoDatabasePersistence;
use MagicObject\Database\PicoDatabasePersistenceExtended;
use MagicObject\Database\PicoDatabaseQueryBuilder;
use MagicObject\Database\PicoPageable;
use MagicObject\Database\PicoPageData;
use MagicObject\Database\PicoSort;
use MagicObject\Database\PicoSortable;
use MagicObject\Database\PicoSpecification;
use MagicObject\Database\PicoTableInfo;
use MagicObject\Exceptions\FindOptionException;
use MagicObject\Exceptions\InvalidAnnotationException;
use MagicObject\Exceptions\InvalidQueryInputException;
use MagicObject\Exceptions\InvalidReturnTypeException;
use MagicObject\Exceptions\NoDatabaseConnectionException;
use MagicObject\Exceptions\NoRecordFoundException;
use MagicObject\Util\ClassUtil\PicoAnnotationParser;
use MagicObject\Util\ClassUtil\PicoObjectParser;
use MagicObject\Util\Database\PicoDatabaseUtil;
use MagicObject\Util\PicoArrayUtil;
use MagicObject\Util\PicoEnvironmentVariable;
use MagicObject\Util\PicoIniUtil;
use MagicObject\Util\PicoStringUtil;
use MagicObject\Util\PicoYamlUtil;
use PDO;
use ReflectionClass;
use ReflectionMethod;
use stdClass;
use Symfony\Component\Yaml\Yaml;

/**
 * Class for creating a magic object.
 * A magic object is an instance created from any class, allowing the user to add any property with any name and value. It can load data from INI files, YAML files, JSON files, and databases.
 * Users can create entities from database tables and perform insert, select, update, and delete operations on records in the database.
 * Users can also create properties from other entities using the full name of the class (namespace + class name).
 * 
 * @author Kamshory
 * @package MagicObject
 * @link https://github.com/Planetbiru/MagicObject
 */
class MagicObject extends stdClass // NOSONAR
{
    // Message constants
    const MESSAGE_NO_DATABASE_CONNECTION = "No database connection provided";
    const MESSAGE_NO_RECORD_FOUND = "No record found";
    
    // Property naming strategy
    const PROPERTY_NAMING_STRATEGY = "property-naming-strategy";
    
    // Key constants
    const KEY_PROPERTY_TYPE = "propertyType";
    const KEY_DEFAULT_VALUE = "default_value";
    const KEY_NAME = "name";
    const KEY_VALUE = "value";

    // Format constants
    const JSON = 'JSON';
    const YAML = 'Yaml';

    // Attribute constants
    const ATTR_CHECKED = ' checked="checked"';
    const ATTR_SELECTED = ' selected="selected"';

    // Find option constants
    const FIND_OPTION_DEFAULT = 0;
    const FIND_OPTION_NO_COUNT_DATA = 1;
    const FIND_OPTION_NO_FETCH_DATA = 2;

    /**
     * Indicates whether the object is read-only.
     *
     * @var bool
     */
    private $_readonly = false; // NOSONAR

    /**
     * Database connection instance.
     *
     * @var PicoDatabase
     */
    private $_database; // NOSONAR
    
    /**
     * Class containing a database entity
     *
     * @var PicoDatabaseEntity|null
     */
    private $_databaseEntity; // NOSONAR

    /**
     * Class parameters.
     *
     * @var array
     */
    private $_classParams = array(); // NOSONAR

    /**
     * List of null properties.
     *
     * @var array
     */
    private $_nullProperties = array(); // NOSONAR

    /**
     * Property labels.
     *
     * @var array
     */
    private $_label = array(); // NOSONAR

    /**
     * Table information instance.
     *
     * @var PicoTableInfo|null
     */
    private $_tableInfoProp = null; // NOSONAR

    /**
     * Database persistence instance.
     *
     * @var PicoDatabasePersistence|null
     */
    private $_persistProp = null; // NOSONAR

    /**
     * Retrieves the list of null properties.
     *
     * @return array The list of properties that are currently null.
     */
    public function nullPropertyList()
    {
        return $this->_nullProperties;
    }

    /**
     * Constructor.
     *
     * Initializes the object with provided data and database connection.
     *
     * @param self|array|stdClass|object|null $data Initial data to populate the object.
     * @param PicoDatabase|null $database Database connection instance.
     */
    public function __construct($data = null, $database = null)
    {
        $jsonAnnot = new PicoAnnotationParser(get_class($this));
        $params = $jsonAnnot->getParameters();
        foreach($params as $paramName=>$paramValue)
        {
            try
            {
                $vals = $jsonAnnot->parseKeyValue($paramValue);
                $this->_classParams[$paramName] = $vals;
            }
            catch(InvalidQueryInputException $e)
            {
                throw new InvalidAnnotationException("Invalid annotation @".$paramName);
            }
        }
        if($data != null)
        {
            if(is_array($data))
            {
                $data = PicoArrayUtil::camelize($data);
            }
            $this->loadData($data);
        }
        if($database != null)
        {
            $this->_database = $database;
        }
    }

    /**
     * Loads data into the object.
     *
     * @param mixed $data Data to load, which can be another MagicObject, an array, or an object.
     * @return self Returns the current instance for method chaining.
     */
    public function loadData($data)
    {
        if($data != null)
        {
            if($data instanceof self)
            {
                $values = $data->value();
                foreach ($values as $key => $value) {
                    $key2 = PicoStringUtil::camelize(str_replace("-", "_", $key));
                    $this->set($key2, $value, true);
                }
            }
            else if (is_array($data) || is_object($data)) {
                foreach ($data as $key => $value) {
                    $key2 = PicoStringUtil::camelize(str_replace("-", "_", $key));
                    $this->set($key2, $value, true);
                }
            }
        }
        return $this;
    }

    /**
     * Load data from an INI string.
     *
     * @param string $rawData Raw INI data
     * @param bool $systemEnv Flag to indicate whether to use environment variables
     * @return self Returns the instance of the current object for method chaining.
     */
    public function loadIniString($rawData, $systemEnv = false)
    {
        // Parse without sections
        $data = PicoIniUtil::parseIniString($rawData);
        if(isset($data) && !empty($data))
        {
            $data = PicoEnvironmentVariable::replaceValueAll($data, $data, true);
            if($systemEnv)
            {
                $data = PicoEnvironmentVariable::replaceSysEnvAll($data, true);
            }
            $data = PicoArrayUtil::camelize($data);
            $this->loadData($data);
        }
        return $this;
    }

    /**
     * Load data from an INI file.
     *
     * @param string $path File path to the INI file
     * @param bool $systemEnv Flag to indicate whether to use environment variables
     * @return self Returns the instance of the current object for method chaining.
     */
    public function loadIniFile($path, $systemEnv = false)
    {
        // Parse without sections
        $data = PicoIniUtil::parseIniFile($path);
        if(isset($data) && !empty($data))
        {
            $data = PicoEnvironmentVariable::replaceValueAll($data, $data, true);
            if($systemEnv)
            {
                $data = PicoEnvironmentVariable::replaceSysEnvAll($data, true);
            }
            $data = PicoArrayUtil::camelize($data);
            $this->loadData($data);
        }
        return $this;
    }

    /**
     * Load data from a YAML string.
     *
     * @param string $rawData YAML string
     * @param bool $systemEnv Replace all environment variable values
     * @param bool $asObject Result as an object instead of an array
     * @param bool $recursive Convert all objects to MagicObject
     * @return self Returns the instance of the current object for method chaining.
     */
    public function loadYamlString($rawData, $systemEnv = false, $asObject = false, $recursive = false)
    {
        $data = Yaml::parse($rawData);
        if(isset($data) && !empty($data))
        {
            $data = PicoEnvironmentVariable::replaceValueAll($data, $data, true);
            if($systemEnv)
            {
                $data = PicoEnvironmentVariable::replaceSysEnvAll($data, true);
            }
            $data = PicoArrayUtil::camelize($data);
            if($asObject)
            {
                // convert to object
                $obj = json_decode(json_encode((object) $data), false);
                if($recursive)
                {
                    $this->loadData(PicoObjectParser::parseRecursiveObject($obj));
                }
                else
                {
                    $this->loadData($obj);
                }
            }
            else
            {
                if($recursive)
                {
                    $this->loadData(PicoObjectParser::parseRecursiveObject($data));
                }
                else
                {
                    $this->loadData($data);
                }
            }
        }
        return $this;
    }

    /**
     * Load data from a YAML file.
     *
     * @param string $path File path to the YAML file
     * @param bool $systemEnv Replace all environment variable values
     * @param bool $asObject Result as an object instead of an array
     * @param bool $recursive Convert all objects to MagicObject
     * @return self Returns the instance of the current object for method chaining.
     */
    public function loadYamlFile($path, $systemEnv = false, $asObject = false, $recursive = false)
    {
        $data = Yaml::parseFile($path);
        if(isset($data) && !empty($data))
        {
            $data = PicoEnvironmentVariable::replaceValueAll($data, $data, true);
            if($systemEnv)
            {
                $data = PicoEnvironmentVariable::replaceSysEnvAll($data, true);
            }
            $data = PicoArrayUtil::camelize($data);
            if($asObject)
            {
                // convert to object
                $obj = json_decode(json_encode((object) $data), false);
                if($recursive)
                {
                    $this->loadData(PicoObjectParser::parseRecursiveObject($obj));
                }
                else
                {
                    $this->loadData($obj);
                }
            }
            else
            {
                if($recursive)
                {
                    $this->loadData(PicoObjectParser::parseRecursiveObject($data));
                }
                else
                {
                    $this->loadData($data);
                }
            }
        }
        return $this;
    }

    /**
     * Load data from a JSON string.
     *
     * @param string $rawData JSON string
     * @param bool $systemEnv Replace all environment variable values
     * @param bool $asObject Result as an object instead of an array
     * @param bool $recursive Convert all objects to MagicObject
     * @return self Returns the instance of the current object for method chaining.
     */
    public function loadJsonString($rawData, $systemEnv = false, $asObject = false, $recursive = false)
    {
        $data = json_decode($rawData);
        if(isset($data) && !empty($data))
        {
            $data = PicoEnvironmentVariable::replaceValueAll($data, $data, true);
            if($systemEnv)
            {
                $data = PicoEnvironmentVariable::replaceSysEnvAll($data, true);
            }
            $data = PicoArrayUtil::camelize($data);
            if($asObject)
            {
                // convert to object
                $obj = json_decode(json_encode((object) $data), false);
                if($recursive)
                {
                    $this->loadData(PicoObjectParser::parseRecursiveObject($obj));
                }
                else
                {
                    $this->loadData($obj);
                }
            }
            else
            {
                if($recursive)
                {
                    $this->loadData(PicoObjectParser::parseRecursiveObject($data));
                }
                else
                {
                    $this->loadData($data);
                }
            }
        }
        return $this;
    }

    /**
     * Load data from a JSON file.
     *
     * @param string $path File path to the JSON file
     * @param bool $systemEnv Replace all environment variable values
     * @param bool $asObject Result as an object instead of an array
     * @param bool $recursive Convert all objects to MagicObject
     * @return self Returns the instance of the current object for method chaining.
     */
    public function loadJsonFile($path, $systemEnv = false, $asObject = false, $recursive = false)
    {
        $data = json_decode(file_get_contents($path));
        if(isset($data) && !empty($data))
        {
            $data = PicoEnvironmentVariable::replaceValueAll($data, $data, true);
            if($systemEnv)
            {
                $data = PicoEnvironmentVariable::replaceSysEnvAll($data, true);
            }
            $data = PicoArrayUtil::camelize($data);
            if($asObject)
            {
                // convert to object
                $obj = json_decode(json_encode((object) $data), false);
                if($recursive)
                {
                    $this->loadData(PicoObjectParser::parseRecursiveObject($obj));
                }
                else
                {
                    $this->loadData($obj);
                }
            }
            else
            {
                if($recursive)
                {
                    $this->loadData(PicoObjectParser::parseRecursiveObject($data));
                }
                else
                {
                    $this->loadData($data);
                }
            }
        }
        return $this;
    }

    /**
     * Set the read-only state of the object.
     *
     * When set to read-only, setters will not change the value of its properties,
     * but loadData will still function normally.
     *
     * @param bool $readonly Flag to set the object as read-only
     * @return self Returns the instance of the current object for method chaining.
     */
    protected function readOnly($readonly)
    {
        $this->_readonly = $readonly;
        return $this;
    }

    /**
     * Set the database connection.
     *
     * @param PicoDatabase $database Database connection
     * @return self Returns the instance of the current object for method chaining.
     */
    public function withDatabase($database)
    {
        $this->_database = $database;
        return $this;
    }

    /**
     * Set or get the current database connection.
     *
     * If the parameter is not empty, set the current database to the provided value.
     * Otherwise, return the current database or null.
     *
     * @param PicoDatabase|null $database Database connection
     * @return PicoDatabase|null
     */
    public function currentDatabase($database = null)
    {
        if($database != null)
        {
            $this->withDatabase($database);
        }
        if(!isset($this->_database))
        {
            return null;
        }
        return $this->_database;
    }
    
    /**
     * Set or get the database entity.
     *
     * If a database entity is provided, it will be set; otherwise, the current database entity will be returned.
     *
     * @param MagicObject|PicoDatabaseEntity|null $databaseEntity The database entity to set or null to get the current entity.
     * @return self|PicoDatabaseEntity Returns the current instance for method chaining, or the current database entity if no parameter is provided.
     */
    public function databaseEntity($databaseEntity = null)
    {
        if ($databaseEntity !== null) {
            if ($databaseEntity instanceof PicoDatabaseEntity) {
                $this->_databaseEntity = $databaseEntity;
            } elseif ($databaseEntity instanceof MagicObject) {
                $db = $databaseEntity->currentDatabase();
                if (isset($db) && $db->isConnected()) {
                    if (!isset($this->_databaseEntity)) {
                        $this->_databaseEntity = new PicoDatabaseEntity();
                        // Set default database connection
                        $this->_databaseEntity->setDefaultDatabase($this->_database);
                    }
                    $this->_databaseEntity->add($databaseEntity, $db);
                }
            }
            return $this; // Returning self for method chaining
        } else {
            return $this->_databaseEntity; // Returning the current database entity
        }
    }

    /**
     * Remove properties except for the specified ones.
     *
     * @param object|array $sourceData Data to filter
     * @param array $propertyNames Names of properties to retain
     * @return object|array Filtered data
     */
    public function removePropertyExcept($sourceData, $propertyNames)
    {
        if(is_object($sourceData))
        {
            // iterate
            $resultData = new stdClass;
            foreach($sourceData as $key=>$val)
            {
                if(in_array($key, $propertyNames))
                {
                    $resultData->$key = $val;
                }
            }
            return $resultData;
        }
        if(is_array($sourceData))
        {
            // iterate
            $resultData = array();
            foreach($sourceData as $key=>$val)
            {
                if(in_array($key, $propertyNames))
                {
                    $resultData[$key] = $val;
                }
            }
            return $resultData;
        }
        return new stdClass;
    }

    /**
     * Save to database.
     *
     * @param bool $includeNull If TRUE, all properties will be saved to the database, including null. If FALSE, only columns with non-null values will be saved.
     * @return PDOStatement
     * @throws NoDatabaseConnectionException|NoRecordFoundException|PDOException
     */
    public function save($includeNull = false)
    {
        if($this->_databaseConnected())
        {
            $persist = new PicoDatabasePersistence($this->_database, $this);
            return $persist->save($includeNull);
        }
        else
        {
            throw new NoDatabaseConnectionException(self::MESSAGE_NO_DATABASE_CONNECTION);
        }
    }

    /**
     * Query to save data.
     *
     * @param bool $includeNull If TRUE, all properties will be saved to the database, including null. If FALSE, only columns with non-null values will be saved.
     * @return PicoDatabaseQueryBuilder
     * @throws NoDatabaseConnectionException|NoRecordFoundException
     */
    public function saveQuery($includeNull = false)
    {
        if($this->_database != null && ($this->_database->getDatabaseType() != null && $this->_database->getDatabaseType() != ""))
        {
            $persist = new PicoDatabasePersistence($this->_database, $this);
            return $persist->saveQuery($includeNull);
        }
        else
        {
            throw new NoDatabaseConnectionException(self::MESSAGE_NO_DATABASE_CONNECTION);
        }
    }

    /**
     * Select data from the database.
     *
     * @return self Returns the instance of the current object for method chaining.
     * @throws NoDatabaseConnectionException|NoRecordFoundException|PDOException
     */
    public function select()
    {
        if($this->_databaseConnected())
        {
            $persist = new PicoDatabasePersistence($this->_database, $this);
            $data = $persist->select();
            if($data == null)
            {
                throw new NoRecordFoundException(self::MESSAGE_NO_RECORD_FOUND);
            }
            $this->loadData($data);
            return $this;
        }
        else
        {
            throw new NoDatabaseConnectionException(self::MESSAGE_NO_DATABASE_CONNECTION);
        }
    }

    /**
     * Select all data from the database.
     *
     * @return self Returns the instance of the current object for method chaining.
     * @throws NoDatabaseConnectionException|NoRecordFoundException|PDOException
     */
    public function selectAll()
    {
        if($this->_databaseConnected())
        {
            $persist = new PicoDatabasePersistence($this->_database, $this);
            $data = $persist->selectAll();
            if($data == null)
            {
                throw new NoRecordFoundException(self::MESSAGE_NO_RECORD_FOUND);
            }
            $this->loadData($data);
            return $this;
        }
        else
        {
            throw new NoDatabaseConnectionException(self::MESSAGE_NO_DATABASE_CONNECTION);
        }
    }

    /**
     * Query to select data.
     *
     * @return PicoDatabaseQueryBuilder
     * @throws NoDatabaseConnectionException|NoRecordFoundException|PDOException
     */
    public function selectQuery()
    {
        if($this->_database != null && ($this->_database->getDatabaseType() != null && $this->_database->getDatabaseType() != ""))
        {
            $persist = new PicoDatabasePersistence($this->_database, $this);
            return $persist->selectQuery();
        }
        else
        {
            throw new NoDatabaseConnectionException(self::MESSAGE_NO_DATABASE_CONNECTION);
        }
    }

    /**
     * Executes a database query based on the parameters and annotations from the caller function.
     *
     * This method uses reflection to retrieve the query string from the caller's docblock,
     * bind the parameters, and execute the query against the database.
     *
     * It analyzes the parameters and return type of the caller function, enabling dynamic query
     * execution tailored to the specified return type. Supported return types include:
     * - `void`: Returns null.
     * - `int` or `integer`: Returns the number of affected rows.
     * - `object` or `stdClass`: Returns a single result as an object.
     * - `stdClass[]`: Returns all results as an array of stdClass objects.
     * - `array`: Returns all results as an associative array.
     * - `string`: Returns the JSON-encoded results.
     * - `PDOStatement`: Returns the prepared statement for further operations if needed.
     * - `MagicObject` and its derived classes: If the return type is a class name or an array of class names,
     *   instances of that class will be created for each row fetched.
     *
     * @return mixed Returns the result based on the return type of the caller function:
     *               - null if the return type is void.
     *               - integer for the number of affected rows if the return type is int.
     *               - object for a single result if the return type is object.
     *               - an array of associative arrays for multiple results if the return type is array.
     *               - a JSON string if the return type is string.
     *               - instances of a specified class if the return type matches a class name.
     * 
     * @throws PDOException If there is an error executing the database query.
     * @throws InvalidQueryInputException If there is no query to be executed.
     * @throws InvalidReturnTypeException If the return type specified is invalid.
     */
    protected function executeNativeQuery() //NOSONAR
    {
        // Retrieve caller trace information
        $trace = debug_backtrace();

        // Get parameters from the caller function
        $callerParamValues = isset($trace[1]['args']) ? $trace[1]['args'] : [];
        
        // Get the name of the caller function and class
        $callerFunctionName = $trace[1]['function'];
        $callerClassName = $trace[1]['class'];

        // Use reflection to get annotations from the caller function
        $reflection = new ReflectionMethod($callerClassName, $callerFunctionName);
        $docComment = $reflection->getDocComment();

        // Get the query from the @query annotation
        preg_match('/@query\s*\("([^"]+)"\)/', $docComment, $matches);
        $queryString = $matches ? $matches[1] : '';
        
        $queryString = trim($queryString, " \r\n\t ");
        if(empty($queryString))
        {
            // Try reading the query in another way
            preg_match('/@query\s*\(\s*"(.*?)"\s*\)/s', $docComment, $matches);
            $queryString = $matches ? $matches[1] : '';
            if(empty($queryString))
            {
                throw new InvalidQueryInputException("No query found.\r\n".$docComment);
            }
        }

        // Get parameter information from the caller function
        $callerParams = $reflection->getParameters();

        // Get return type from the caller function
        preg_match('/@return\s+([^\s]+)/', $docComment, $matches);
        $returnType = $matches ? $matches[1] : 'void';
        
        // Trim return type
        $returnType = trim($returnType);
        
        // Change self to callerClassName
        if($returnType == "self[]")
        {
            $returnType = $callerClassName."[]";
        }
        else if($returnType == "self")
        {
            $returnType = $callerClassName;
        }

        $params = [];

        try {
            // Get database connection
            $pdo = $this->_database->getDatabaseConnection();
            
            // Replace array
            foreach ($callerParamValues as $index => $paramValue) {
                if (isset($callerParams[$index])) {
                    // Format parameter name according to the query
                    $paramName = $callerParams[$index]->getName();
                    if(is_array($paramValue))
                    {
                        $queryString = str_replace(":".$paramName, PicoDatabaseUtil::toList($paramValue, true, true), $queryString);
                    }
                }
            }

            $stmt = $pdo->prepare($queryString);

            // Automatically bind each parameter
            foreach ($callerParamValues as $index => $paramValue) {
                if (isset($callerParams[$index])) {
                    // Format parameter name according to the query
                    $paramName = $callerParams[$index]->getName();
                    if(!is_array($paramValue))
                    {
                        $maped = $this->mapToPdoParamType($paramValue);
                        $paramType = $maped->type;
                        $paramValue = $maped->value;
                        $params[$paramName] = $paramValue;
                        $stmt->bindValue(":".$paramName, $paramValue, $paramType);
                    }
                }
            }
            
            // Send query to logger
            $debugFunction = $this->_database->getCallbackDebugQuery();
            if(isset($debugFunction) && is_callable($debugFunction))
            {
                call_user_func($debugFunction, PicoDatabaseUtil::getFinalQuery($stmt, $params));
            }

            // Execute the query
            $stmt->execute();

            if ($returnType == "void") {
                // Return null if the return type is void
                return null;
            }
            if ($returnType == "PDOStatement") {
                // Return the PDOStatement object
                return $stmt;
            } else if ($returnType == "int" || $returnType == "integer") {
                // Return the affected row count
                return $stmt->rowCount();
            } else if ($returnType == "object" || $returnType == "stdClass") {
                // Return one row as an object
                return $stmt->fetch(PDO::FETCH_OBJ);
            } else if ($returnType == "array") {
                // Return all rows as an associative array
                return $stmt->fetchAll(PDO::FETCH_ASSOC);
            } else if ($returnType == "string") {
                // Return the result as a JSON string
                return json_encode($stmt->fetchAll(PDO::FETCH_OBJ));
            } else {
                try {
                    // Check for array-type hinting in the return type                  
                    if (stripos($returnType, "[") !== false) {
                        $className = trim(explode("[", $returnType)[0]);      
                        if ($className == "stdClass") {
                            // Return all rows as stdClass objects
                            return $stmt->fetchAll(PDO::FETCH_OBJ);
                        } 
                        else if($className == 'MagicObject') {
                            $result = $stmt->fetchAll(PDO::FETCH_OBJ);
                            $ret = [];
                            foreach ($result as $row) {
                                $ret[] = new MagicObject($row);
                            }
                            return $ret;                
                        }
                        else if (class_exists($className)) {
                            // Map result rows to the specified class
                            $obj = new $className();
                            if($obj instanceof MagicObject) {
                                $result = $stmt->fetchAll(PDO::FETCH_OBJ);
                                foreach ($result as $row) {
                                    $ret[] = new $className($row);
                                }
                                return $ret;
                            }                              
                        }                    
                        throw new InvalidReturnTypeException("Invalid return type for $className");
                    } else {
                        // Return a single object of the specified class
                        $className = trim($returnType);
                        if($className == 'MagicObject') {
                            $row = $stmt->fetch(PDO::FETCH_OBJ);       
                            return new MagicObject($row);       
<<<<<<< HEAD
                        }
                        else if (class_exists($className)) {
                            $obj = new $className();
                            if($obj instanceof MagicObject) {
                                $row = $stmt->fetch(PDO::FETCH_OBJ);
                                return $obj->loadData($row);
                            }
                        }
=======
                        }
                        else if (class_exists($className)) {
                            $obj = new $className();
                            if($obj instanceof MagicObject) {
                                $row = $stmt->fetch(PDO::FETCH_OBJ);
                                return $obj->loadData($row);
                            }
                        }
>>>>>>> fd226df7
                        throw new InvalidReturnTypeException("Invalid return type for $className");
                    }
                } catch (Exception $e) {
                    // Log the exception if the class is not found
                    throw new InvalidReturnTypeException("Invalid return type for $className");
                }
            }            
        } 
        catch (PDOException $e) 
        {
            // Handle database errors with logging
            throw new PDOException($e->getMessage(), $e->getCode(), $e);
        }
        return null;
    }

    /**
     * Maps PHP types to PDO parameter types.
     *
     * This function determines the appropriate PDO parameter type based on the given value.
     * It handles various PHP data types and converts them to the corresponding PDO parameter types
     * required for executing prepared statements in PDO.
     *
     * @param mixed $value The value to determine the type for. This can be of any type, including
     *                     null, boolean, integer, string, DateTime, or other types.
     * @return stdClass An object containing:
     *                  - type: The PDO parameter type (PDO::PARAM_STR, PDO::PARAM_NULL, 
     *                          PDO::PARAM_BOOL, PDO::PARAM_INT).
     *                  - value: The corresponding value formatted as needed for the PDO parameter.
     */
    private function mapToPdoParamType($value)
    {
        $type = PDO::PARAM_STR; // Default type is string
        $finalValue = $value; // Initialize final value to the original value

        if ($value instanceof DateTime) {
            $type = PDO::PARAM_STR; // DateTime should be treated as a string
            $finalValue = $value->format("Y-m-d H:i:s");
        } else if (is_null($value)) {
            $type = PDO::PARAM_NULL; // NULL type
            $finalValue = null; // Set final value to null
        } else if (is_bool($value)) {
            $type = PDO::PARAM_BOOL; // Boolean type
            $finalValue = $value; // Keep the boolean value
        } else if (is_int($value)) {
            $type = PDO::PARAM_INT; // Integer type
            $finalValue = $value; // Keep the integer value
        }

        // Create and return an object with the type and value
        $result = new stdClass();
        $result->type = $type;
        $result->value = $finalValue;
        return $result;
    }

    /**
     * Insert into the database.
     *
     * @param bool $includeNull If TRUE, all properties will be saved to the database, including null. If FALSE, only columns with non-null values will be saved.
     * @return PDOStatement
     * @throws NoDatabaseConnectionException|PDOException
     */
    public function insert($includeNull = false)
    {
        if($this->_databaseConnected())
        {
            $persist = new PicoDatabasePersistence($this->_database, $this);
            return $persist->insert($includeNull);
        }
        else
        {
            throw new NoDatabaseConnectionException(self::MESSAGE_NO_DATABASE_CONNECTION);
        }
    }

    /**
     * Get the query for inserting data.
     *
     * @param bool $includeNull If TRUE, all properties will be saved to the database, including null. If FALSE, only columns with non-null values will be saved.
     * @return PicoDatabaseQueryBuilder
     * @throws NoDatabaseConnectionException
     */
    public function insertQuery($includeNull = false)
    {
        if($this->_database != null && ($this->_database->getDatabaseType() != null && $this->_database->getDatabaseType() != ""))
        {
            $persist = new PicoDatabasePersistence($this->_database, $this);
            return $persist->insertQuery($includeNull);
        }
        else
        {
            throw new NoDatabaseConnectionException(self::MESSAGE_NO_DATABASE_CONNECTION);
        }
    }

    /**
     * Update data in the database.
     *
     * @param bool $includeNull If TRUE, all properties will be saved to the database, including null. If FALSE, only columns with non-null values will be saved.
     * @return PDOStatement
     * @throws NoDatabaseConnectionException|PDOException
     */
    public function update($includeNull = false)
    {
        if($this->_databaseConnected())
        {
            $persist = new PicoDatabasePersistence($this->_database, $this);
            return $persist->update($includeNull);
        }
        else
        {
            throw new NoDatabaseConnectionException(self::MESSAGE_NO_DATABASE_CONNECTION);
        }
    }

    /**
     * Get the query for updating data.
     *
     * @param bool $includeNull If TRUE, all properties will be saved to the database, including null. If FALSE, only columns with non-null values will be saved.
     * @return PicoDatabaseQueryBuilder
     * @throws NoDatabaseConnectionException
     */
    public function updateQuery($includeNull = false)
    {
        if($this->_database != null && ($this->_database->getDatabaseType() != null && $this->_database->getDatabaseType() != ""))
        {
            $persist = new PicoDatabasePersistence($this->_database, $this);
            return $persist->updateQuery($includeNull);
        }
        else
        {
            throw new NoDatabaseConnectionException(self::MESSAGE_NO_DATABASE_CONNECTION);
        }
    }

    /**
     * Delete data from the database.
     *
     * @return PDOStatement
     * @throws NoDatabaseConnectionException|PDOException
     */
    public function delete()
    {
        if($this->_databaseConnected())
        {
            $persist = new PicoDatabasePersistence($this->_database, $this);
            return $persist->delete();
        }
        else
        {
            throw new NoDatabaseConnectionException(self::MESSAGE_NO_DATABASE_CONNECTION);
        }
    }

    /**
     * Get the query for deleting data.
     *
     * @return PicoDatabaseQueryBuilder
     * @throws NoDatabaseConnectionException
     */
    public function deleteQuery()
    {
        if($this->_database != null && ($this->_database->getDatabaseType() != null && $this->_database->getDatabaseType() != ""))
        {
            $persist = new PicoDatabasePersistence($this->_database, $this);
            return $persist->deleteQuery();
        }
        else
        {
            throw new NoDatabaseConnectionException(self::MESSAGE_NO_DATABASE_CONNECTION);
        }
    }

    /**
     * Get MagicObject with WHERE specification.
     *
     * @param PicoSpecification $specification Specification
     * @return PicoDatabasePersistenceExtended
     */
    public function where($specification)
    {
        if($this->_database != null && ($this->_database->getDatabaseType() != null && $this->_database->getDatabaseType() != ""))
        {
            $persist = new PicoDatabasePersistenceExtended($this->_database, $this);
            return $persist->whereWithSpecification($specification);
        }
        else
        {
            throw new NoDatabaseConnectionException(self::MESSAGE_NO_DATABASE_CONNECTION);
        }
    }

    /**
     * Modify null properties.
     *
     * @param string $propertyName Property name
     * @param mixed $propertyValue Property value
     * @return void
     */
    private function modifyNullProperties($propertyName, $propertyValue)
    {
        if($propertyValue === null && !isset($this->_nullProperties[$propertyName]))
        {
            $this->_nullProperties[$propertyName] = true;
        }
        if($propertyValue != null && isset($this->_nullProperties[$propertyName]))
        {
            unset($this->_nullProperties[$propertyName]);
        }
    }

    /**
     * Set property value.
     *
     * @param string $propertyName Property name
     * @param mixed|null $propertyValue Property value
     * @param bool $skipModifyNullProperties Skip modifying null properties
     * @return self Returns the instance of the current object for method chaining.
     */
    public function set($propertyName, $propertyValue, $skipModifyNullProperties = false)
    {
        $var = PicoStringUtil::camelize($propertyName);
        $this->{$var} = $propertyValue;
        if(!$skipModifyNullProperties && $propertyValue === null)
        {
            $this->modifyNullProperties($var, $propertyValue);
        }
        return $this;
    }

    /**
     * Adds an element to the end of an array property.
     *
     * @param string $propertyName Property name
     * @param mixed $propertyValue Property value
     * @return self Returns the instance of the current object for method chaining.
     */
    public function push($propertyName, $propertyValue)
    {
        $var = PicoStringUtil::camelize($propertyName);
        if(!isset($this->$var))
        {
            $this->$var = array();
        }
        array_push($this->$var, $propertyValue);
        return $this;
    }
    
    /**
     * Adds an element to the end of an array property (alias for push).
     *
     * @param string $propertyName Property name
     * @param mixed $propertyValue Property value
     * @return self Returns the instance of the current object for method chaining.
     */
    public function append($propertyName, $propertyValue)
    {
        return $this->push($propertyName, $propertyValue);
    }
    
    /**
     * Adds an element to the beginning of an array property.
     *
     * @param string $propertyName Property name
     * @param mixed $propertyValue Property value
     * @return self Returns the instance of the current object for method chaining.
     */
    public function unshift($propertyName, $propertyValue)
    {
        $var = PicoStringUtil::camelize($propertyName);
        if(!isset($this->$var))
        {
            $this->$var = array();
        }
        array_unshift($this->$var, $propertyValue);
        return $this;
    }
    
    /**
     * Adds an element to the beginning of an array property (alias for unshift).
     *
     * @param string $propertyName Property name
     * @param mixed $propertyValue Property value
     * @return self Returns the instance of the current object for method chaining.
     */
    public function prepend($propertyName, $propertyValue)
    {
        return $this->unshift($propertyName, $propertyValue);
    }

    /**
     * Remove the last element of an array property and return it.
     *
     * @param string $propertyName Property name
     * @return mixed
     */
    public function pop($propertyName)
    {
        $var = PicoStringUtil::camelize($propertyName);
        if(isset($this->$var) && is_array($this->$var))
        {
            return array_pop($this->$var);
        }
        return null;
    }
    
    /**
     * Remove the first element of an array property and return it.
     *
     * @param string $propertyName Property name
     * @return mixed
     */
    public function shift($propertyName)
    {
        $var = PicoStringUtil::camelize($propertyName);
        if(isset($this->$var) && is_array($this->$var))
        {
            return array_shift($this->$var);
        }
        return null;
    }

    /**
     * Get property value.
     *
     * @param string $propertyName Property name
     * @return mixed|null
     */
    public function get($propertyName)
    {
        $var = PicoStringUtil::camelize($propertyName);
        return isset($this->$var) ? $this->$var : null;
    }

    /**
     * Get property value or a default value if not set.
     *
     * @param string $propertyName Property name
     * @param mixed|null $defaultValue Default value
     * @return mixed|null
     */
    public function getOrDefault($propertyName, $defaultValue = null)
    {
        $var = PicoStringUtil::camelize($propertyName);
        return isset($this->$var) ? $this->$var : $defaultValue;
    }

    /**
     * Set property value (magic setter).
     *
     * @param string $propertyName Property name
     * @param mixed $propertyValue Property value
     */
    public function __set($propertyName, $propertyValue)
    {
        return $this->set($propertyName, $propertyValue);
    }

    /**
     * Get property value (magic getter).
     *
     * @param string $propertyName Property name
     * @return mixed|null
     */
    public function __get($propertyName)
    {
        $propertyName = lcfirst($propertyName);
        if($this->__isset($propertyName))
        {
            return $this->get($propertyName);
        }
    }

    /**
     * Check if a property has been set or not (including null).
     *
     * @param string $propertyName Property name
     * @return bool
     */
    public function __isset($propertyName)
    {
        $propertyName = lcfirst($propertyName);
        return isset($this->$propertyName);
    }

    /**
     * Unset property value.
     *
     * @param string $propertyName Property name
     * @return void
     */
    public function __unset($propertyName)
    {
        $propertyName = lcfirst($propertyName);
        unset($this->$propertyName);
    }

    /**
     * Copy values from another object.
     *
     * @param self|mixed $source Source data
     * @param array|null $filter Filter
     * @param bool $includeNull Flag to include null values
     * @return void
     */
    public function copyValueFrom($source, $filter = null, $includeNull = false)
    {
        if($filter != null)
        {
            $tmp = array();
            $index = 0;
            foreach($filter as $val)
            {
                $tmp[$index] = trim(PicoStringUtil::camelize($val));
                $index++;
            }
            $filter = $tmp;
        }
        $values = $source->value();
        foreach($values as $property=>$value)
        {
            if(
                ($filter == null || (is_array($filter) && !empty($filter) && in_array($property, $filter)))
                &&
                ($includeNull || $value != null)
                )
            {
                $this->set($property, $value);
            }
        }
    }

    /**
     * Remove property value and set it to null.
     *
     * @param string $propertyName Property name
     * @param bool $skipModifyNullProperties Skip modifying null properties
     * @return self Returns the instance of the current object for method chaining.
     */
    private function removeValue($propertyName, $skipModifyNullProperties = false)
    {
        return $this->set($propertyName, null, $skipModifyNullProperties);
    }

    /**
     * Get table information
     *
     * @return PicoTableInfo
     */
    public function tableInfo()
    {
        if(!isset($this->tableInfo))
        {
            $this->_persistProp = new PicoDatabasePersistence($this->_database, $this);
            $this->_tableInfoProp = $this->_persistProp->getTableInfo();
        }
        return $this->_tableInfoProp;
    }

    /**
     * Get default values for properties
     *
     * @param bool $snakeCase Flag indicating whether to convert property names to snake case
     * @return stdClass An object containing default values
     */
    public function defaultValue($snakeCase = false)
    {
        $defaultValue = new stdClass;
        $tableInfo = $this->tableInfo();
        if(isset($tableInfo) && $tableInfo->getDefaultValue() != null)
        {
            foreach($tableInfo->getDefaultValue() as $column)
            {
                if(isset($column[self::KEY_NAME]))
                {
                    $columnName = trim($column[self::KEY_NAME]);
                    if($snakeCase)
                    {
                        $col = PicoStringUtil::snakeize($columnName);
                    }
                    else
                    {
                        $col = $columnName;
                    }
                    $defaultValue->$col = $this->_persistProp->fixData($column[self::KEY_VALUE], $column[self::KEY_PROPERTY_TYPE]);
                }
            }
        }
        return $defaultValue;
    }

    /**
     * Get the object values
     *
     * @param bool $snakeCase Flag indicating whether to convert property names to snake case
     * @return stdClass An object containing the values of the properties
     */
    public function value($snakeCase = false)
    {
        $parentProps = $this->propertyList(true, true);
        $value = new stdClass;
        foreach ($this as $key => $val) {
            if(!in_array($key, $parentProps))
            {
                $value->$key = $val;
            }
        }
        if($snakeCase)
        {
            $value2 = new stdClass;
            foreach ($value as $key => $val) {
                $key2 = PicoStringUtil::snakeize($key);
                $value2->$key2 = PicoStringUtil::snakeizeObject($val);
            }
            return $value2;
        }
        return $value;
    }

    /**
     * Get the object value as a specified format
     *
     * @param boolean|null $snakeCase Flag indicating whether to convert property names to snake case; if null, default behavior is used
     * @return stdClass An object representing the value of the instance
     */
    public function valueObject($snakeCase = null)
    {
        if($snakeCase === null)
        {
            $snake = $this->_snakeJson();
        }
        else
        {
            $snake = $snakeCase;
        }
        $obj = clone $this;
        foreach($obj as $key=>$value)
        {
            if($value instanceof self)
            {
                $value = $this->stringifyObject($value, $snake);
                $obj->set($key, $value);
            }
        }
        $upperCamel = $this->isUpperCamel();
        if($upperCamel)
        {
            return json_decode(json_encode($this->valueArrayUpperCamel()));
        }
        else
        {
            return $obj->value($snake);
        }
    }

    /**
     * Get the object value as an associative array
     *
     * @param bool $snakeCase Flag indicating whether to convert property names to snake case
     * @return array An associative array representing the object values
     */
    public function valueArray($snakeCase = false)
    {
        $value = $this->value($snakeCase);
        return json_decode(json_encode($value), true);
    }

    /**
     * Get the object value as an associative array with the first letter of each key in upper camel case
     *
     * @return array An associative array with keys in upper camel case
     */
    public function valueArrayUpperCamel()
    {
        $obj = clone $this;
        $array = (array) $obj->value();
        $renameMap = array();
        $keys = array_keys($array);
        foreach($keys as $key)
        {
            $renameMap[$key] = ucfirst($key);
        }
        $array = array_combine(array_map(function($el) use ($renameMap) {
            return $renameMap[$el];
        }, array_keys($array)), array_values($array));
        return $array;
    }

    /**
     * Check if the JSON naming strategy is snake case
     *
     * @return bool True if the naming strategy is snake case; otherwise, false
     */
    protected function _snakeJson()
    {
        return isset($this->_classParams[self::JSON])
            && isset($this->_classParams[self::JSON][self::PROPERTY_NAMING_STRATEGY])
            && strcasecmp($this->_classParams[self::JSON][self::PROPERTY_NAMING_STRATEGY], 'SNAKE_CASE') == 0
            ;
    }

    /**
     * Check if the YAML naming strategy is snake case
     *
     * @return bool True if the naming strategy is snake case; otherwise, false
     */
    protected function _snakeYaml()
    {
        return isset($this->_classParams[self::YAML])
            && isset($this->_classParams[self::YAML][self::PROPERTY_NAMING_STRATEGY])
            && strcasecmp($this->_classParams[self::YAML][self::PROPERTY_NAMING_STRATEGY], 'SNAKE_CASE') == 0
            ;
    }

    /**
     * Check if the JSON naming strategy is upper camel case
     *
     * @return bool True if the naming strategy is upper camel case; otherwise, false
     */
    protected function isUpperCamel()
    {
        return isset($this->_classParams[self::JSON])
            && isset($this->_classParams[self::JSON][self::PROPERTY_NAMING_STRATEGY])
            && strcasecmp($this->_classParams[self::JSON][self::PROPERTY_NAMING_STRATEGY], 'UPPER_CAMEL_CASE') == 0
            ;
    }

    /**
     * Check if the JSON naming strategy is camel case
     *
     * @return bool True if the naming strategy is camel case; otherwise, false
     */
    protected function _camel()
    {
        return !$this->_snakeJson();
    }

    /**
     * Check if the JSON output should be prettified
     *
     * @return bool True if JSON output is set to be prettified; otherwise, false
     */
    protected function _pretty()
    {
        return isset($this->_classParams[self::JSON])
            && isset($this->_classParams[self::JSON]['prettify'])
            && strcasecmp($this->_classParams[self::JSON]['prettify'], 'true') == 0
            ;
    }

    /**
     * Check if a value is not null and not empty
     *
     * @param mixed $value The value to check
     * @return bool True if the value is not null and not empty; otherwise, false
     */
    private function _notNullAndNotEmpty($value)
    {
        return $value != null && !empty($value);
    }

    /**
     * Get a list of properties
     *
     * @param bool $reflectSelf Flag indicating whether to reflect properties of the current class
     * @param bool $asArrayProps Flag indicating whether to return properties as an array
     * @return array An array of property names or ReflectionProperty objects
     */
    protected function propertyList($reflectSelf = false, $asArrayProps = false)
    {
        $reflectionClass = $reflectSelf ? self::class : get_called_class();
        $class = new ReflectionClass($reflectionClass);

        // filter only the calling class properties
        // skip parent properties
        $properties = array_filter(
            $class->getProperties(),
            function($property) use($class) {
                return $property->getDeclaringClass()->getName() == $class->getName();
            }
        );
        if($asArrayProps)
        {
            $result = array();
            $index = 0;
            foreach ($properties as $key) {
                $prop = $key->name;
                $result[$index] = $prop;

                $index++;
            }
            return $result;
        }
        else
        {
            return $properties;
        }
    }

    /**
     * List all records
     *
     * @param PicoSpecification|null $specification The specification for filtering
     * @param PicoPageable|string|null $pageable The pagination information
     * @param PicoSortable|string|null $sortable The sorting criteria
     * @param bool $passive Flag indicating whether the object is passive
     * @param array|null $subqueryMap An optional map of subqueries
     * @return PicoPageData The paginated data
     * @throws NoRecordFoundException if no records are found
     * @throws NoDatabaseConnectionException if no database connection is established
     */
    public function listAll($specification = null, $pageable = null, $sortable = null, $passive = false, $subqueryMap = null)
    {
        return $this->findAll($specification, $pageable, $sortable, $passive, $subqueryMap);
    }

    /**
     * Check if database is connected or not
     *
     * @return bool
     */
    private function _databaseConnected()
    {
        return $this->_database != null && $this->_database->isConnected();
    }

    /**
     * Count the data based on specifications
     *
     * @param PicoDatabasePersistence $persist The persistence object
     * @param PicoSpecification|null $specification The specification for filtering
     * @param PicoPageable|string|null $pageable The pagination information
     * @param PicoSortable|string|null $sortable The sorting criteria
     * @param int $findOption The find option
     * @param array|null $result The result set
     * @return int The count of matching records
     */
    private function countData($persist, $specification, $pageable, $sortable, $findOption = 0, $result = null)
    {
        if($findOption & self::FIND_OPTION_NO_COUNT_DATA)
        {
            if(isset($result) && is_array($result))
            {
                $match = count($result);
            }
            else
            {
                $match = 0;
            }
        }
        else
        {
            $match = $persist->countAll($specification, $pageable, $sortable);
        }
        return $match;
    }

    /**
     * Find one record based on specifications
     *
     * @param PicoSpecification|null $specification The specification for filtering
     * @param PicoSortable|string|null $sortable The sorting criteria
     * @param array|null $subqueryMap An optional map of subqueries
     * @return self The found instance.
     * @throws NoRecordFoundException if no record is found
     * @throws NoDatabaseConnectionException if no database connection is established
     */
    public function findOne($specification = null, $sortable = null, $subqueryMap = null)
    {
        try
        {
            if($this->_databaseConnected())
            {
                $persist = new PicoDatabasePersistence($this->_database, $this);
                $result = $persist->findOne($specification, $sortable, $subqueryMap);
                if(isset($result) && is_array($result) && !empty($result))
                {
                    $this->loadData($result[0]);
                    return $this;
                }
                else
                {
                    throw new NoRecordFoundException("No record found");
                }
            }
            else
            {
                throw new NoDatabaseConnectionException(self::MESSAGE_NO_DATABASE_CONNECTION);
            }
        }
        catch(FindOptionException $e)
        {
            throw new FindOptionException($e->getMessage());
        }
        catch(NoRecordFoundException $e)
        {
            throw new NoRecordFoundException($e->getMessage());
        }
        catch(Exception $e)
        {
            throw new PDOException($e->getMessage(), intval($e->getCode()));
        }
    }

    /**
     * Find all records based on specifications
     *
     * @param PicoSpecification|null $specification The specification for filtering
     * @param PicoPageable|string|null $pageable The pagination information
     * @param PicoSortable|string|null $sortable The sorting criteria
     * @param bool $passive Flag indicating whether the object is passive
     * @param array|null $subqueryMap An optional map of subqueries
     * @param int $findOption The find option
     * @return PicoPageData The paginated data
     * @throws NoRecordFoundException if no records are found
     * @throws NoDatabaseConnectionException if no database connection is established
     */
    public function findAll($specification = null, $pageable = null, $sortable = null, $passive = false, $subqueryMap = null, $findOption = self::FIND_OPTION_DEFAULT)
    {
        $startTime = microtime(true);
        try
        {
            $pageData = new PicoPageData(array(), $startTime);
            if($this->_databaseConnected())
            {
                $persist = new PicoDatabasePersistence($this->_database, $this);
                if($findOption & self::FIND_OPTION_NO_FETCH_DATA)
                {
                    $result = null;
                    $stmt = $persist->createPDOStatement($specification, $pageable, $sortable, $subqueryMap);
                }
                else
                {
                    $result = $persist->findAll($specification, $pageable, $sortable, $subqueryMap);
                    $stmt = null;
                }

                if($pageable != null && $pageable instanceof PicoPageable)
                {
                    $match = $this->countData($persist, $specification, $pageable, $sortable, $findOption, $result);
                    $pageData = new PicoPageData($this->toArrayObject($result, $passive), $startTime, $match, $pageable, $stmt, $this, $subqueryMap);
                }
                else
                {
                    $match = $this->countData($persist, $specification, $pageable, $sortable, $findOption, $result);
                    $pageData = new PicoPageData($this->toArrayObject($result, $passive), $startTime, $match, null, $stmt, $this, $subqueryMap);
                }
                return $pageData->setFindOption($findOption);
            }
            else
            {
                throw new NoDatabaseConnectionException(self::MESSAGE_NO_DATABASE_CONNECTION);
            }
        }
        catch(FindOptionException $e)
        {
            throw new FindOptionException($e->getMessage());
        }
        catch(NoRecordFoundException $e)
        {
            throw new NoRecordFoundException($e->getMessage());
        }
        catch(Exception $e)
        {
            throw new PDOException($e->getMessage(), intval($e->getCode()));
        }
    }

    /**
     * Find all records without filters, sorted by primary key in ascending order
     *
     * @return PicoPageData The paginated data
     */
    public function findAllAsc()
    {
        $persist = new PicoDatabasePersistence($this->_database, $this);
        $result = $persist->findAll(null, null, PicoSort::ORDER_TYPE_ASC);
        $startTime = microtime(true);
        return new PicoPageData($this->toArrayObject($result, false), $startTime);
    }

    /**
     * Find all records without filters, sorted by primary key in descending order
     *
     * @return PicoPageData The paginated data
     */
    public function findAllDesc()
    {
        $persist = new PicoDatabasePersistence($this->_database, $this);
        $result = $persist->findAll(null, null, PicoSort::ORDER_TYPE_DESC);
        $startTime = microtime(true);
        return new PicoPageData($this->toArrayObject($result, false), $startTime);
    }

    /**
     * Find specific records
     *
     * @param string $selected The selected field(s)
     * @param PicoSpecification|null $specification The specification for filtering
     * @param PicoPageable|string|null $pageable The pagination information
     * @param PicoSortable|string|null $sortable The sorting criteria
     * @param bool $passive Flag indicating whether the object is passive
     * @param array|null $subqueryMap An optional map of subqueries
     * @param int $findOption The find option
     * @return PicoPageData The paginated data
     * @throws NoRecordFoundException if no records are found
     * @throws NoDatabaseConnectionException if no database connection is established
     */
    public function findSpecific($selected, $specification = null, $pageable = null, $sortable = null, $passive = false, $subqueryMap = null, $findOption = self::FIND_OPTION_DEFAULT)
    {
        $startTime = microtime(true);
        try
        {
            $pageData = new PicoPageData(array(), $startTime);
            if($this->_databaseConnected())
            {
                $persist = new PicoDatabasePersistence($this->_database, $this);
                if($findOption & self::FIND_OPTION_NO_FETCH_DATA)
                {
                    $result = null;
                    $stmt = $persist->createPDOStatement($specification, $pageable, $sortable, $subqueryMap, $selected);
                }
                else
                {
                    $result = $persist->findSpecificWithSubquery($selected, $specification, $pageable, $sortable, $subqueryMap);
                    $stmt = null;
                }
                if($pageable != null && $pageable instanceof PicoPageable)
                {
                    $match = $this->countData($persist, $specification, $pageable, $sortable, $findOption, $result);
                    $pageData = new PicoPageData($this->toArrayObject($result, $passive), $startTime, $match, $pageable, $stmt, $this, $subqueryMap);
                }
                else
                {
                    $match = $this->countData($persist, $specification, $pageable, $sortable, $findOption, $result);
                    $pageData = new PicoPageData($this->toArrayObject($result, $passive), $startTime, $match, null, $stmt, $this, $subqueryMap);
                }
                return $pageData->setFindOption($findOption);
            }
            else
            {
                throw new NoDatabaseConnectionException(self::MESSAGE_NO_DATABASE_CONNECTION);
            }
        }
        catch(FindOptionException $e)
        {
            throw new FindOptionException($e->getMessage());
        }
        catch(NoRecordFoundException $e)
        {
            throw new NoRecordFoundException($e->getMessage());
        }
        catch(Exception $e)
        {
            throw new PDOException($e->getMessage(), intval($e->getCode()));
        }
    }

    /**
     * Count all records based on specifications
     *
     * @param PicoSpecification|null $specification The specification for filtering
     * @param PicoPageable|null $pageable The pagination information
     * @param PicoSortable|null $sortable The sorting criteria
     * @return int|false The count of records or false on error
     * @throws NoRecordFoundException if no records are found
     * @throws NoDatabaseConnectionException if no database connection is established
     */
    public function countAll($specification = null, $pageable = null, $sortable = null)
    {
        $result = false;
        try
        {
            if($this->_databaseConnected())
            {
                $persist = new PicoDatabasePersistence($this->_database, $this);
                if($specification != null && $specification instanceof PicoSpecification)
                {
                    $result = $persist->countAll($specification, $pageable, $sortable);
                }
                else
                {
                    $result = $persist->countAll(null, null, null);
                }
            }
            else
            {
                throw new NoDatabaseConnectionException(self::MESSAGE_NO_DATABASE_CONNECTION);
            }
        }
        catch(Exception $e)
        {
            $result = false;
        }
        return $result;
    }

    /**
     * Build a query to find all records
     *
     * @param PicoSpecification|null $specification The specification for filtering
     * @param PicoPageable|string|null $pageable The pagination information
     * @param PicoSortable|string|null $sortable The sorting criteria
     * @return PicoDatabaseQueryBuilder The query builder
     * @throws NoRecordFoundException if no record is found
     * @throws NoDatabaseConnectionException if no database connection is established
     */
    public function findAllQuery($specification = null, $pageable = null, $sortable = null)
    {
        try
        {
            if($this->_databaseConnected())
            {
                $persist = new PicoDatabasePersistence($this->_database, $this);
                $result = $persist->findAllQuery($specification, $pageable, $sortable);
            }
            else
            {
                $result = new PicoDatabaseQueryBuilder($this->_database);
            }
            return $result;
        }
        catch(Exception $e)
        {
            return new PicoDatabaseQueryBuilder($this->_database);
        }
    }

    /**
     * Find one record by primary key value
     *
     * @param mixed $params The parameters for the search
     * @return self The found instance.
     * @throws NoRecordFoundException if no record is found
     * @throws NoDatabaseConnectionException if no database connection is established
     */
    public function find($params)
    {
        if($this->_databaseConnected())
        {
            $persist = new PicoDatabasePersistence($this->_database, $this);
            $result = $persist->find($params);
            if($this->_notNullAndNotEmpty($result))
            {
                $this->loadData($result);
                return $this;
            }
            else
            {
                throw new NoRecordFoundException(self::MESSAGE_NO_RECORD_FOUND);
            }
        }
        else
        {
            throw new NoDatabaseConnectionException(self::MESSAGE_NO_DATABASE_CONNECTION);
        }
    }

    /**
     * Find one record if it exists by primary key value
     *
     * @param array $params The parameters for the search
     * @return self The found instance. or the current instance if not found
     */
    public function findIfExists($params)
    {
        try
        {
            return $this->find($params);
        }
        catch(NoRecordFoundException $e)
        {
            return $this;
        }
        catch(NoDatabaseConnectionException $e)
        {
            throw new NoDatabaseConnectionException(self::MESSAGE_NO_DATABASE_CONNECTION);
        }
        catch(Exception $e)
        {
            throw $e;
        }
    }

    /**
     * Find records by specified parameters
     *
     * @param string $method The method to find by
     * @param mixed $params The parameters for the search
     * @param PicoSpecification|null $specification The specification for filtering
     * @param PicoPageable|string|null $pageable The pagination information
     * @param PicoSortable|string|null $sortable The sorting criteria
     * @param bool $passive Flag indicating whether the object is passive
     * @param array|null $subqueryMap An optional map of subqueries
     * @param int $findOption The find option
     * @return PicoPageData The paginated data
     * @throws NoRecordFoundException if no records are found
     * @throws NoDatabaseConnectionException if no database connection is established
     */
    private function findBy($method, $params, $pageable = null, $sortable = null, $passive = false)
    {
        $startTime = microtime(true);
        try
        {
            $pageData = null;
            if($this->_databaseConnected())
            {
                $persist = new PicoDatabasePersistence($this->_database, $this);
                $result = $persist->findBy($method, $params, $pageable, $sortable);
                if($pageable != null && $pageable instanceof PicoPageable)
                {
                    $match = $persist->countBy($method, $params);
                    $pageData = new PicoPageData($this->toArrayObject($result, $passive), $startTime, $match, $pageable);
                }
                else
                {
                    $pageData = new PicoPageData($this->toArrayObject($result, $passive), $startTime);
                }
            }
            else
            {
                $pageData = new PicoPageData(array(), $startTime);
            }
            return $pageData->setFindOption(self::FIND_OPTION_DEFAULT);
        }
        catch(Exception $e)
        {
            return new PicoPageData(array(), $startTime);
        }
    }

    /**
     * Count data from the database.
     *
     * @param string $method The method used for finding.
     * @param mixed $params The parameters to use for the count.
     * @return int The count of matching records.
     * @throws NoDatabaseConnectionException If there is no database connection.
     */
    private function countBy($method, $params)
    {
        if($this->_databaseConnected())
        {
            $persist = new PicoDatabasePersistence($this->_database, $this);
            return $persist->countBy($method, $params);
        }
        else
        {
            throw new NoDatabaseConnectionException(self::MESSAGE_NO_DATABASE_CONNECTION);
        }
    }

    /**
     * Delete records based on parameters.
     *
     * @param string $method The method used for finding.
     * @param mixed $params The parameters to use for the deletion.
     * @return int The number of deleted records.
     * @throws NoDatabaseConnectionException If there is no database connection.
     */
    private function deleteBy($method, $params)
    {
        if($this->_databaseConnected())
        {
            $persist = new PicoDatabasePersistence($this->_database, $this);
            return $persist->deleteBy($method, $params);
        }
        else
        {
            throw new NoDatabaseConnectionException(self::MESSAGE_NO_DATABASE_CONNECTION);
        }
    }

    /**
     * Find one record using the primary key value.
     *
     * @param mixed $primaryKeyVal The primary key value.
     * @param array|null $subqueryMap Optional subquery map for additional queries.
     * @return self The found instance.
     * @throws NoRecordFoundException If no record is found.
     * @throws NoDatabaseConnectionException If there is no database connection.
     */
    public function findOneWithPrimaryKeyValue($primaryKeyVal, $subqueryMap = null)
    {
        if($this->_databaseConnected())
        {
            $persist = new PicoDatabasePersistence($this->_database, $this);
            $result = $persist->findOneWithPrimaryKeyValue($primaryKeyVal, $subqueryMap);
            if($this->_notNullAndNotEmpty($result))
            {
                $this->loadData($result);
                return $this;
            }
            else
            {
                throw new NoRecordFoundException(self::MESSAGE_NO_RECORD_FOUND);
            }
        }
        else
        {
            throw new NoDatabaseConnectionException(self::MESSAGE_NO_DATABASE_CONNECTION);
        }
    }

    /**
     * Find one record based on specified parameters.
     *
     * @param string $method The method used for finding.
     * @param mixed $params The parameters to use for the search.
     * @param PicoSortable|string|null $sortable Optional sorting criteria.
     * @return object The found instance.
     * @throws NoRecordFoundException If no record is found.
     * @throws NoDatabaseConnectionException If there is no database connection.
     */
    private function findOneBy($method, $params, $sortable = null)
    {
        if($this->_databaseConnected())
        {
            $persist = new PicoDatabasePersistence($this->_database, $this);
            $result = $persist->findOneBy($method, $params, $sortable);
            if($this->_notNullAndNotEmpty($result))
            {
                $this->loadData($result);
                return $this;
            }
            else
            {
                throw new NoRecordFoundException(self::MESSAGE_NO_RECORD_FOUND);
            }
        }
        else
        {
            throw new NoDatabaseConnectionException(self::MESSAGE_NO_DATABASE_CONNECTION);
        }
    }

    /**
     * Find one record if it exists based on parameters.
     *
     * @param string $method The method used for finding.
     * @param mixed $params The parameters to use for the search.
     * @param PicoSortable|string|null $sortable Optional sorting criteria.
     * @return object The found instance or the current instance if not found.
     * @throws NoDatabaseConnectionException If there is no database connection.
     */
    private function findOneIfExistsBy($method, $params, $sortable = null)
    {
        try
        {
            return $this->findOneBy($method, $params, $sortable);
        }
        catch(NoRecordFoundException $e)
        {
            return $this;
        }
        catch(NoDatabaseConnectionException $e)
        {
            throw new NoDatabaseConnectionException(self::MESSAGE_NO_DATABASE_CONNECTION);
        }
        catch(Exception $e)
        {
            throw $e;
        }
    }

    /**
     * Delete one record based on specified parameters.
     *
     * @param string $method The method used for finding.
     * @param mixed $params The parameters to use for the deletion.
     * @return bool True on success; otherwise, false.
     * @throws NoDatabaseConnectionException If there is no database connection.
     */
    private function deleteOneBy($method, $params)
    {
        if($this->_databaseConnected())
        {
            try
            {
                $data = $this->findOneBy($method, $params);
                $data->delete();
                return true;
            }
            catch(NoRecordFoundException $e)
            {
                return false;
            }
        }
        else
        {
            throw new NoDatabaseConnectionException(self::MESSAGE_NO_DATABASE_CONNECTION);
        }
    }

    /**
     * Check if a record exists based on specified parameters.
     *
     * @param string $method The method used for finding.
     * @param mixed $params The parameters to use for the search.
     * @return bool True if the record exists; otherwise, false.
     * @throws NoDatabaseConnectionException If there is no database connection.
     */
    private function existsBy($method, $params)
    {
        if($this->_databaseConnected())
        {
            $persist = new PicoDatabasePersistence($this->_database, $this);
            return $persist->existsBy($method, $params);
        }
        else
        {
            throw new NoDatabaseConnectionException(self::MESSAGE_NO_DATABASE_CONNECTION);
        }
    }

    /**
     * Convert a boolean value to text based on the specified property name.
     *
     * @param string $propertyName The property name to check.
     * @param string[] $params The text representations for true and false.
     * @return string The corresponding text representation.
     */
    private function booleanToTextBy($propertyName, $params)
    {
        $value = $this->get($propertyName);
        if(!isset($value))
        {
            $boolVal = false;
        }
        else
        {
            $boolVal = $value === true || $value == 1 || $value = "1";
        }
        return $boolVal?$params[0]:$params[1];
    }

    /**
     * Convert the result to an array of objects.
     *
     * @param array $result The result set to convert.
     * @param bool $passive Flag indicating whether the objects are passive.
     * @return array An array of objects.
     */
    private function toArrayObject($result, $passive = false) // NOSONAR
    {
        $instance = array();
        $index = 0;
        if(isset($result) && is_array($result))
        {
            foreach($result as $value)
            {
                $className = get_class($this);
                $obj = new $className($value);
                if(!$passive)
                {
                    $dbEnt = $this->databaseEntity();
                    $db = null;
                    if(isset($dbEnt))
                    {
                        $db = $dbEnt->getDatabase(get_class($obj));
                    }
                    if(!isset($db) || !$db->isConnected())
                    {
                        $db = $this->_database;
                    }
                    $obj->currentDatabase($db);                  
                    $obj->databaseEntity($dbEnt);              
                }
                $instance[$index] = $obj;
                $index++;
            }
        }
        return $instance;
    }

    /**
     * Get the number of properties of the object.
     *
     * @return int The number of properties.
     */
    public function size()
    {
        $parentProps = $this->propertyList(true, true);
        $length = 0;
        foreach ($this as $key => $val) {
            if(!in_array($key, $parentProps))
            {
                $length++;
            }
        }
        return $length;
    }

    /**
     * Magic method called when a user calls any undefined method. 
     * The __call method checks the prefix of the called method and 
     * invokes the appropriate method according to its name and parameters.
     *
     * Method Descriptions:
     *
     * - **hasValue**: Checks if the property has a value.
     *   - Example: `$object->hasValuePropertyName();`
     *
     * - **isset**: Checks if the property is set.
     *   - Example: `$object->issetPropertyName();`
     *
     * - **is**: Retrieves the property value as a boolean.
     *   - Example: `$isActive = $object->isActive();`
     *
     * - **equals**: Checks if the property value equals the given value.
     *   - Example: `$isEqual = $object->equalsPropertyName($value);`
     *
     * - **get**: Retrieves the property value.
     *   - Example: `$value = $object->getPropertyName();`
     *
     * - **set**: Sets the property value.
     *   - Example: `$object->setPropertyName($value);`
     *
     * - **unset**: Unsets the property value.
     *   - Example: `$object->unsetPropertyName();`
     *
     * - **push**: Adds array elements to a property at the end.
     *   - Example: `$object->pushPropertyName($newElement);`
     *
     * - **append**: Appends array elements to a property at the end.
     *   - Example: `$object->appendPropertyName($newElement);`
     *
     * - **unshift**: Adds array elements to a property at the beginning.
     *   - Example: `$object->unshiftPropertyName($newElement);`
     *
     * - **prepend**: Prepends array elements to a property at the beginning.
     *   - Example: `$object->prependPropertyName($newElement);`
     *
     * - **pop**: Removes the last element from the property.
     *   - Example: `$removedElement = $object->popPropertyName();`
     *
     * - **shift**: Removes the first element from the property.
     *   - Example: `$removedElement = $object->shiftPropertyName();`
     *
     * - **findOneBy**: Searches for data in the database and returns one record.
     *   - Example: `$record = $object->findOneByPropertyName($value);`
     *   - *Requires a database connection.*
     *
     * - **findOneIfExistsBy**: Searches for data in the database by any column values and returns one record.
     *   - Example: `$record = $object->findOneIfExistsByPropertyName($value, $sortable);`
     *   - *Requires a database connection.*
     *
     * - **deleteOneBy**: Deletes data from the database by any column values and returns one record.
     *   - Example: `$deletedRecord = $object->deleteOneByPropertyName($value, $sortable);`
     *   - *Requires a database connection.*
     *
     * - **findFirstBy**: Searches for data in the database by any column values and returns the first record.
     *   - Example: `$firstRecord = $object->findFirstByColumnName($value);`
     *   - *Requires a database connection.*
     *
     * - **findFirstIfExistsBy**: Similar to `findFirstBy`, but returns the first record if it exists.
     *   - Example: `$firstRecord = $object->findFirstIfExistsByPropertyName($value, $sortable);`
     *   - *Requires a database connection.*
     *
     * - **findLastBy**: Searches for data in the database by any column values and returns the last record.
     *   - Example: `$lastRecord = $object->findLastByColumnName($value);`
     *   - *Requires a database connection.*
     *
     * - **findLastIfExistsBy**: Similar to `findLastBy`, but returns the last record if it exists.
     *   - Example: `$lastRecord = $object->findLastIfExistsByPropertyName($value, $sortable);`
     *   - *Requires a database connection.*
     *
     * - **findBy**: Searches for multiple records in the database by any column values.
     *   - Example: `$records = $object->findByColumnName($value);`
     *   - *Requires a database connection.*
     *
     * - **countBy**: Counts data from the database.
     *   - Example: `$count = $object->countByColumnName();`
     *
     * - **existsBy**: Checks for data in the database.
     *   - Example: `$exists = $object->existsByColumn($column);`
     *   - *Requires a database connection.*
     *
     * - **deleteBy**: Deletes data from the database without reading it first.
     *   - Example: `$object->deleteByPropertyName($value);`
     *   - *Requires a database connection.*
     *
     * - **booleanToTextBy**: Converts a boolean value to "yes/no" or "true/false" based on given parameters.
     *   - Example: `$result = $object->booleanToTextByActive("Yes", "No");`
     *   - *If $obj->active is true, $result will be "Yes"; otherwise, it will be "No".*
     *
     * - **startsWith**: Checks if the value starts with a given string.
     *   - Example: `$startsWith = $object->startsWithPropertyName("prefix");`
     *
     * - **endsWith**: Checks if the value ends with a given string.
     *   - Example: `$endsWith = $object->endsWithPropertyName("suffix");`
     *
     * - **label**: Retrieves the label associated with the given property.
     *   - If the label is not set, it attempts to fetch it from annotations.
     *   - Example: `$label = $object->labelPropertyName();`
     *
     * - **option**: Returns the first parameter if the property is set to `true` or equals `1`; otherwise returns the second parameter.
     *   - Example: `$option = $object->optionPropertyName("Yes", "No");`
     *
     * - **notNull**: Checks if the specified property is set (not null).
     *   - Example: `$isNotNull = $object->notNullPropertyName();`
     *
     * - **notEmpty**: Checks if the specified property is set and not empty.
     *   - Example: `$isNotEmpty = $object->notEmptyPropertyName();`
     *
     * - **notZero**: Checks if the specified property is set and not equal to zero.
     *   - Example: `$isNotZero = $object->notZeroPropertyName();`
     *
     * - **notEquals**: Checks if the specified property is set and does not equal the given value.
     *   - Example: `$isNotEqual = $object->notEqualsPropertyName($value);`
     *
     * @param string $method Method name
     * @param mixed $params Parameters for the method
     * @return mixed|null The result of the called method, or null if not applicable
     */

    public function __call($method, $params) // NOSONAR
    {
        if (strncasecmp($method, "hasValue", 8) === 0) {
            $var = lcfirst(substr($method, 8));
            return isset($this->$var);
        }
        else if (strncasecmp($method, "isset", 5) === 0) {
            $var = lcfirst(substr($method, 5));
            return isset($this->$var);
        }
        else if (strncasecmp($method, "is", 2) === 0) {
            $var = lcfirst(substr($method, 2));
            return isset($this->$var) ? $this->$var == 1 : false;
        }
        else if (strncasecmp($method, "equals", 6) === 0) {
            $var = lcfirst(substr($method, 6));
            return isset($this->$var) && $this->$var == $params[0];
        }
        else if (strncasecmp($method, "get", 3) === 0) {
            $var = lcfirst(substr($method, 3));
            return isset($this->$var) ? $this->$var : null;
        }
        else if (strncasecmp($method, "set", 3) === 0 && isset($params) && isset($params[0]) && !$this->_readonly) {
            $var = lcfirst(substr($method, 3));
            $this->$var = $params[0];
            $this->modifyNullProperties($var, $params[0]);
            return $this;
        }
        else if (strncasecmp($method, "unset", 5) === 0 && !$this->_readonly) {
            $var = lcfirst(substr($method, 5));
            $this->removeValue($var, $params[0]);
            return $this;
        }
        else if (strncasecmp($method, "push", 4) === 0 && isset($params) && is_array($params) && !$this->_readonly) {
            $var = lcfirst(substr($method, 4));
            return $this->push($var, isset($params) && is_array($params) && isset($params[0]) ? $params[0] : null);
        }
        else if (strncasecmp($method, "append", 6) === 0 && isset($params) && is_array($params) && !$this->_readonly) {
            $var = lcfirst(substr($method, 6));
            return $this->append($var, isset($params) && is_array($params) && isset($params[0]) ? $params[0] : null);
        }
        else if (strncasecmp($method, "unshift", 7) === 0 && isset($params) && is_array($params) && !$this->_readonly) {
            $var = lcfirst(substr($method, 7));
            return $this->unshift($var, isset($params) && is_array($params) && isset($params[0]) ? $params[0] : null);
        }
        else if (strncasecmp($method, "prepend", 7) === 0 && isset($params) && is_array($params) && !$this->_readonly) {
            $var = lcfirst(substr($method, 7));
            return $this->prepend($var, isset($params) && is_array($params) && isset($params[0]) ? $params[0] : null);
        }
        else if (strncasecmp($method, "pop", 3) === 0) {
            $var = lcfirst(substr($method, 3));
            return $this->pop($var);
        }
        else if (strncasecmp($method, "shift", 5) === 0) {
            $var = lcfirst(substr($method, 5));
            return $this->shift($var);
        }
        else if (strncasecmp($method, "findOneBy", 9) === 0) {
            $var = lcfirst(substr($method, 9));
            $sortable = PicoDatabaseUtil::sortableFromParams($params);
            // filter param
            $parameters = PicoDatabaseUtil::valuesFromParams($params);
            return $this->findOneBy($var, $parameters, $sortable);
        }
        else if (strncasecmp($method, "findOneIfExistsBy", 17) === 0) {
            $var = lcfirst(substr($method, 17));
            $sortable = PicoDatabaseUtil::sortableFromParams($params);
            // filter param
            $parameters = PicoDatabaseUtil::valuesFromParams($params);
            return $this->findOneIfExistsBy($var, $parameters, $sortable);
        }
        else if (strncasecmp($method, "deleteOneBy", 11) === 0) {
            $var = lcfirst(substr($method, 11));
            // filter param
            $parameters = PicoDatabaseUtil::valuesFromParams($params);
            return $this->deleteOneBy($var, $parameters);
        }
        else if (strncasecmp($method, "findFirstBy", 11) === 0) {
            $var = lcfirst(substr($method, 11));
            return $this->findOneBy($var, $params, PicoDatabasePersistence::ORDER_ASC);
        }
        else if (strncasecmp($method, "findFirstIfExistsBy", 19) === 0) {
            $var = lcfirst(substr($method, 19));
            return $this->findOneIfExistsBy($var, $params, PicoDatabasePersistence::ORDER_ASC);
        }
        else if (strncasecmp($method, "findLastBy", 10) === 0) {
            $var = lcfirst(substr($method, 10));
            return $this->findOneBy($var, $params, PicoDatabasePersistence::ORDER_DESC);
        }
        else if (strncasecmp($method, "findLastIfExistsBy", 18) === 0) {
            $var = lcfirst(substr($method, 18));
            return $this->findOneIfExistsBy($var, $params, PicoDatabasePersistence::ORDER_DESC);
        }
        else if (strncasecmp($method, "findBy", 6) === 0) {
            $var = lcfirst(substr($method, 6));
            // get pageable
            $pageable = PicoDatabaseUtil::pageableFromParams($params);
            // get sortable
            $sortable = PicoDatabaseUtil::sortableFromParams($params);
            // filter param
            $parameters = PicoDatabaseUtil::valuesFromParams($params);
            return $this->findBy($var, $parameters, $pageable, $sortable);
        }
        else if (strncasecmp($method, "findAscBy", 9) === 0) {
            $var = lcfirst(substr($method, 9));
            // get pageable
            $pageable = PicoDatabaseUtil::pageableFromParams($params);
            // filter param
            $parameters = PicoDatabaseUtil::valuesFromParams($params);
            return $this->findBy($var, $parameters, $pageable, PicoDatabasePersistence::ORDER_ASC);
        }
        else if (strncasecmp($method, "findDescBy", 10) === 0) {
            $var = lcfirst(substr($method, 10));
            // get pageable
            $pageable = PicoDatabaseUtil::pageableFromParams($params);
            // filter param
            $parameters = PicoDatabaseUtil::valuesFromParams($params);
            return $this->findBy($var, $parameters, $pageable, PicoDatabasePersistence::ORDER_DESC);
        }
        else if (strncasecmp($method, "listBy", 6) === 0) {
            $var = lcfirst(substr($method, 6));
            // get pageable
            $pageable = PicoDatabaseUtil::pageableFromParams($params);
            // get sortable
            $sortable = PicoDatabaseUtil::sortableFromParams($params);
            // filter param
            $parameters = PicoDatabaseUtil::valuesFromParams($params);
            return $this->findBy($var, $parameters, $pageable, $sortable, true);
        }
        else if (strncasecmp($method, "listAscBy", 9) === 0) {
            $var = lcfirst(substr($method, 9));
            // get pageable
            $pageable = PicoDatabaseUtil::pageableFromParams($params);
            // filter param
            $parameters = PicoDatabaseUtil::valuesFromParams($params);
            return $this->findBy($var, $parameters, $pageable, PicoDatabasePersistence::ORDER_ASC, true);
        }
        else if (strncasecmp($method, "listDescBy", 10) === 0) {
            $var = lcfirst(substr($method, 10));
            // get pageable
            $pageable = PicoDatabaseUtil::pageableFromParams($params);
            // filter param
            $parameters = PicoDatabaseUtil::valuesFromParams($params);
            return $this->findBy($var, $parameters, $pageable, PicoDatabasePersistence::ORDER_DESC, true);
        }
        else if ($method == "listAllAsc") {
            // get spefification
            $specification = PicoDatabaseUtil::specificationFromParams($params);
            // get pageable
            $pageable = PicoDatabaseUtil::pageableFromParams($params);
            return $this->findAll($specification, $pageable, PicoDatabasePersistence::ORDER_ASC, true);
        }
        else if ($method == "listAllDesc") {
            // get spefification
            $specification = PicoDatabaseUtil::specificationFromParams($params);
            // get pageable
            $pageable = PicoDatabaseUtil::pageableFromParams($params);
            return $this->findAll($specification, $pageable, PicoDatabasePersistence::ORDER_DESC, true);
        }
        else if (strncasecmp($method, "countBy", 7) === 0) {
            $var = lcfirst(substr($method, 7));
            $parameters = PicoDatabaseUtil::valuesFromParams($params);
            return $this->countBy($var, $parameters);
        }
        else if (strncasecmp($method, "existsBy", 8) === 0) {
            $var = lcfirst(substr($method, 8));
            return $this->existsBy($var, $params);
        }
        else if (strncasecmp($method, "deleteBy", 8) === 0) {
            $var = lcfirst(substr($method, 8));
            return $this->deleteBy($var, $params);
        }
        else if (strncasecmp($method, "booleanToTextBy", 15) === 0) {
            $prop = lcfirst(substr($method, 15));
            return $this->booleanToTextBy($prop, $params);
        }
        else if (strncasecmp($method, "booleanToSelectedBy", 19) === 0) {
            $prop = lcfirst(substr($method, 19));
            return $this->booleanToTextBy($prop, array(self::ATTR_SELECTED, ''));
        }
        else if (strncasecmp($method, "booleanToCheckedBy", 18) === 0) {
            $prop = lcfirst(substr($method, 18));
            return $this->booleanToTextBy($prop, array(self::ATTR_CHECKED, ''));
        }
        else if (strncasecmp($method, "createSelected", 14) === 0) {
            $var = lcfirst(substr($method, 14));
            if(isset($params) && isset($params[0])) {
                return isset($this->$var) && $this->$var == $params[0] ? self::ATTR_SELECTED : '';
            }
            else {
                return isset($this->$var) && $this->$var == 1 ? self::ATTR_SELECTED : '';
            }
        }
        else if (strncasecmp($method, "createChecked", 13) === 0) {
            $var = lcfirst(substr($method, 13));
            if(isset($params) && isset($params[0])) {
                return isset($this->$var) && $this->$var == $params[0] ? self::ATTR_CHECKED : '';
            } else {
                return isset($this->$var) && $this->$var == 1 ? self::ATTR_CHECKED : '';
            }
        }
        else if (strncasecmp($method, "startsWith", 10) === 0) {
            $var = lcfirst(substr($method, 10));
            $value = $params[0];
            $caseSensitive = isset($params[1]) && $params[1];
            $haystack = $this->$var;
            return PicoStringUtil::startsWith($haystack, $value, $caseSensitive);
        }
        else if (strncasecmp($method, "endsWith", 8) === 0) {
            $var = lcfirst(substr($method, 8));
            $value = $params[0];
            $caseSensitive = isset($params[1]) && $params[1];
            $haystack = $this->$var;
            return PicoStringUtil::endsWith($haystack, $value, $caseSensitive);
        }
        else if (strncasecmp($method, "label", 5) === 0) {
            $var = lcfirst(substr($method, 5));
            if(empty($var))
            {
                $var = PicoStringUtil::camelize($params[0]);
            }
            if(!empty($var) && !isset($this->_label[$var]))
            {
                $reflexProp = new PicoAnnotationParser(get_class($this), $var, PicoAnnotationParser::PROPERTY);
                $parameters = $reflexProp->getParameters();
                if(isset($parameters['Label']))
                {
                    $label = $reflexProp->parseKeyValueAsObject($parameters['Label']);
                    $this->_label[$var] = $label->getContent();
                }
            }
            if(isset($this->_label[$var]))
            {
                return $this->_label[$var];
            }
            return "";
        }
        else if(strncasecmp($method, "option", 6) === 0) {
            $var = lcfirst(substr($method, 6));
            return isset($this->$var) && ($this->$var == 1 || $this->$var === true) ? $params[0] : $params[1];
        }
        else if(strncasecmp($method, "notNull", 7) === 0) {
            $var = lcfirst(substr($method, 7));
            return isset($this->$var);
        }
        else if(strncasecmp($method, "notEmpty", 8) === 0) {
            $var = lcfirst(substr($method, 8));
            return isset($this->$var) && !empty($this->$var);
        }
        else if(strncasecmp($method, "notZero", 7) === 0) {
            $var = lcfirst(substr($method, 7));
            return isset($this->$var) && $this->$var != 0;
        }
        else if (strncasecmp($method, "notEquals", 9) === 0) {
            $var = lcfirst(substr($method, 9));
            return isset($this->$var) && $this->$var != $params[0];
        }
    }

    /**
     * Magic method to convert the object to a string.
     *
     * @return string A JSON representation of the object.
     */
    public function __toString()
    {
        $snake = $this->_snakeJson();
        $pretty = $this->_pretty();
        $flag = $pretty ? JSON_PRETTY_PRINT : 0;
        $obj = clone $this;
        foreach($obj as $key=>$value)
        {
            if($value instanceof self)
            {
                $value = $this->stringifyObject($value, $snake);
                $obj->set($key, $value);
            }
        }
        $upperCamel = $this->isUpperCamel();
        if($upperCamel)
        {
            $value = $this->valueArrayUpperCamel();
            return json_encode($value, $flag);
        }
        else
        {
            return json_encode($obj->value($snake), $flag);
        }
    }

    /**
     * Recursively stringify an object or array of objects.
     *
     * @param self $value The object to stringify.
     * @param bool $snake Flag to indicate whether to convert property names to snake_case.
     * @return mixed The stringified object or array.
     */
    private function stringifyObject($value, $snake)
    {
        if(is_array($value))
        {
            foreach($value as $key2=>$val2)
            {
                if($val2 instanceof self)
                {
                    $value[$key2] = $val2->stringifyObject($val2, $snake);
                }
            }
        }
        else if(is_object($value))
        {
            foreach($value as $key2=>$val2)
            {
                if($val2 instanceof self)
                {

                    $value->{$key2} = $val2->stringifyObject($val2, $snake);
                }
            }
        }
        return $value->value($snake);
    }

    /**
     * Dumps a PHP value to a YAML string.
     *
     * The dump method, when supplied with an array, converts it into a friendly YAML format.
     *
     * @param int|null $inline The level at which to switch to inline YAML. If NULL, the maximum depth will be used.
     * @param int $indent The number of spaces to use for indentation of nested nodes.
     * @param int $flags A bit field of DUMP_* constants to customize the dumped YAML string.
     *
     * @return string A YAML string representing the original PHP value.
     */
    public function dumpYaml($inline = null, $indent = 4, $flags = 0)
    {
        $snake = $this->_snakeYaml();
        $input = $this->valueArray($snake);
        return PicoYamlUtil::dump($input, $inline, $indent, $flags);
    }
}<|MERGE_RESOLUTION|>--- conflicted
+++ resolved
@@ -855,7 +855,6 @@
                         if($className == 'MagicObject') {
                             $row = $stmt->fetch(PDO::FETCH_OBJ);       
                             return new MagicObject($row);       
-<<<<<<< HEAD
                         }
                         else if (class_exists($className)) {
                             $obj = new $className();
@@ -864,16 +863,6 @@
                                 return $obj->loadData($row);
                             }
                         }
-=======
-                        }
-                        else if (class_exists($className)) {
-                            $obj = new $className();
-                            if($obj instanceof MagicObject) {
-                                $row = $stmt->fetch(PDO::FETCH_OBJ);
-                                return $obj->loadData($row);
-                            }
-                        }
->>>>>>> fd226df7
                         throw new InvalidReturnTypeException("Invalid return type for $className");
                     }
                 } catch (Exception $e) {
