<?php

// This script is generated automatically by MagicAppBuilder
// Visit https://github.com/Planetbiru/MagicAppBuilder

use AppBuilder\Util\ChartDataUtil;
use MagicObject\Request\InputGet;
use MagicObject\Request\InputPost;
use MagicApp\PicoModule;
use MagicAdmin\AppIncludeImpl;
use MagicAdmin\AppUserPermissionExtended;
use MagicAdmin\Entity\Data\AdminCreated;
use MagicAdmin\Entity\Data\ApplicationCreated;
<<<<<<< HEAD
use MagicAdmin\Entity\Data\ApplicationGroupCreated;
use MagicAdmin\Entity\Data\ModuleCreated;
=======
use MagicAdmin\Entity\Data\ModuleCreated;
use MagicAdmin\Entity\Data\WorkspaceCreated;
>>>>>>> 8041b648

require_once __DIR__ . "/inc.app/auth.php";

$inputGet = new InputGet();
$inputPost = new InputPost();

$currentModule = new PicoModule($appConfig, $database, $appModule, "/", "index", $appLanguage->getHome());
$userPermission = new AppUserPermissionExtended($appConfig, $database, $appUserRole, $currentModule, $currentUser);
$appInclude = new AppIncludeImpl($appConfig, $currentModule);
if(!$userPermission->allowedAccess($inputGet, $inputPost))
{
    require_once $appInclude->appForbiddenPage(__DIR__);
    exit();
}

require_once $appInclude->mainAppHeader(__DIR__);

$periods = ChartDataUtil::getLastMonth(12);
<<<<<<< HEAD
$applicationMonthly = ChartDataUtil::getData(new ApplicationCreated($databaseBuilder), $periods);
$adminMonthly = ChartDataUtil::getData(new AdminCreated($databaseBuilder), $periods);
$applicationGroupMonthly = ChartDataUtil::getData(new ApplicationGroupCreated($databaseBuilder), $periods);
$moduleMonthly = ChartDataUtil::getData(new ModuleCreated($databaseBuilder), $periods);

?>
<style>
	canvas{
		width: 100%;
	}
</style>
<div class="row">
    <div class="col col-12 col-lg-6">
        <canvas id="applicationMonthly"></canvas>
    </div>
    <div class="col col-12 col-lg-6">
        <canvas id="adminMonthly"></canvas>
    </div>
</div>
<div class="row">
    <div class="col col-12 col-lg-6">
        <canvas id="applicationGroupMonthly"></canvas>
    </div>
    <div class="col col-12 col-lg-6">
        <canvas id="moduleMonthly"></canvas>
    </div>
</div>
<script src="https://cdn.jsdelivr.net/npm/chart.js"></script>
<script>
	
let applicationMonthlyLabels = <?php echo json_encode(array_keys($applicationMonthly)); ?>;
let applicationMonthlyData = <?php echo json_encode(array_values($applicationMonthly)); ?>;

let adminMonthlyLabels = <?php echo json_encode(array_keys($adminMonthly)); ?>;
let adminMonthlyData = <?php echo json_encode(array_values($adminMonthly)); ?>;

let applicationGroupMonthlyLabels = <?php echo json_encode(array_keys($applicationGroupMonthly)); ?>;
let applicationGroupMonthlyData = <?php echo json_encode(array_values($applicationGroupMonthly)); ?>;

let moduleMonthlyLabels = <?php echo json_encode(array_keys($moduleMonthly)); ?>;
let moduleMonthlyData = <?php echo json_encode(array_values($moduleMonthly)); ?>;

const ctx1 = document.getElementById('applicationMonthly');
const applicationMonthly = new Chart(ctx1, {
    type: 'line',
    data: {
        labels: applicationMonthlyLabels,
        datasets: [{
            label: 'New Application',
            data: applicationMonthlyData,
            borderColor: 'rgba(75, 192, 192, 1)',
            backgroundColor: 'rgba(75, 192, 192, 0.2)',
            fill: true,
            tension: 0.3
        }]
    },
    options: {
        responsive: true,
        plugins: {
            title: {
                display: true,
                text: 'New Application per Month'
            }
        },
        scales: {
            y: { beginAtZero: true }
        }
    }
});

const ctx2 = document.getElementById('adminMonthly');
const adminMonthly = new Chart(ctx2, {
    type: 'line',
    data: {
        labels: adminMonthlyLabels,
        datasets: [{
            label: 'New Admin',
            data: adminMonthlyData,
            borderColor: 'rgba(75, 192, 192, 1)',
            backgroundColor: 'rgba(75, 192, 192, 0.2)',
            fill: true,
            tension: 0.3
        }]
    },
    options: {
        responsive: true,
        plugins: {
            title: {
                display: true,
                text: 'New Admin per Month'
            }
        },
        scales: {
            y: { beginAtZero: true }
        }
    }
});



const ctx3 = document.getElementById('applicationGroupMonthly');
const applicationGroupMonthly = new Chart(ctx3, {
    type: 'line',
    data: {
        labels: applicationGroupMonthlyLabels,
        datasets: [{
            label: 'New Application Group',
            data: applicationGroupMonthlyData,
            borderColor: 'rgba(75, 192, 192, 1)',
            backgroundColor: 'rgba(75, 192, 192, 0.2)',
            fill: true,
            tension: 0.3
        }]
    },
    options: {
        responsive: true,
        plugins: {
            title: {
                display: true,
                text: 'New Application Group per Month'
            }
        },
        scales: {
            y: { beginAtZero: true }
        }
    }
});

const ctx4 = document.getElementById('moduleMonthly');
const moduleMonthly = new Chart(ctx4, {
    type: 'line',
    data: {
        labels: moduleMonthlyLabels,
        datasets: [{
            label: 'New Module',
            data: moduleMonthlyData,
            borderColor: 'rgba(75, 192, 192, 1)',
            backgroundColor: 'rgba(75, 192, 192, 0.2)',
            fill: true,
            tension: 0.3
        }]
    },
    options: {
        responsive: true,
        plugins: {
            title: {
                display: true,
                text: 'New Module per Month'
            }
        },
        scales: {
            y: { beginAtZero: true }
        }
    }
});
=======

$datasets = [
    "applicationMonthly" => [
        "entity" => new ApplicationCreated(null, $databaseBuilder),
        "label"  => $appLanguage->getNewApplication(),
        "title"  => $appLanguage->getNewApplicationPerMonth()
    ],
    "moduleMonthly" => [
        "entity" => new ModuleCreated(null, $databaseBuilder),
        "label"  => $appLanguage->getNewModule(),
        "title"  => $appLanguage->getNewModulePerMonth()
    ],
    "workspaceMonthly" => [
        "entity" => new WorkspaceCreated(null, $databaseBuilder),
        "label"  => $appLanguage->getNewWorkspace(),
        "title"  => $appLanguage->getNewWorkspacePerMonth()
    ],
    "adminMonthly" => [
        "entity" => new AdminCreated(null, $databaseBuilder),
        "label"  => $appLanguage->getNewAdmin(),
        "title"  => $appLanguage->getNewAdminPerMonth()
    ],
];

foreach ($datasets as $id => &$config) {
    $data = ChartDataUtil::getData($config["entity"], $periods);
    $config["labels"] = array_keys($data);
    $config["data"]   = array_values($data);
}
unset($config);

?>
<style>
    canvas{
        width: 100%;
    }
</style>
<div class="row">
    <?php foreach ($datasets as $id => $config): ?>
        <div class="col col-12 col-lg-6">
            <canvas id="<?= $id ?>"></canvas>
        </div>
    <?php endforeach; ?>
</div>

<script src="https://cdn.jsdelivr.net/npm/chart.js"></script>
<script>
function createLineChart(canvasId, labels, data, label, title, color) {
    const ctx = document.getElementById(canvasId);
    return new Chart(ctx, {
        type: 'line',
        data: {
            labels: labels,
            datasets: [{
                label: label,
                data: data,
                borderColor: color,
                backgroundColor: color.replace('1)', '0.2)'),
                fill: true,
                tension: 0.3
            }]
        },
        options: {
            responsive: true,
            plugins: {
                title: {
                    display: true,
                    text: title
                }
            },
            scales: {
                y: { beginAtZero: true }
            }
        }
    });
}

// Data PHP ke JS
const chartConfigs = <?php echo json_encode($datasets); ?>;

const colors = [
    'rgba(75, 192, 192, 1)',
    'rgba(255, 99, 132, 1)',
    'rgba(54, 162, 235, 1)',
    'rgba(255, 159, 64, 1)'
];

const charts = {};
let i = 0;
for (const [id, cfg] of Object.entries(chartConfigs)) {
    const color = colors[i % colors.length];
    charts[id] = createLineChart(
        id,
        cfg.labels,
        cfg.data,
        cfg.label,
        cfg.title,
        color
    );
    i++;
}
>>>>>>> 8041b648

// Function to debounce events to prevent excessive calls
function debounce(func, wait) {
    let timeout;
    return function executed(...args) {
        const later = () => {
            clearTimeout(timeout);
            func(...args);
        };
        clearTimeout(timeout);
        timeout = setTimeout(later, wait);
    };
}

<<<<<<< HEAD
// Create a debounced resize handler
const handleResize = debounce(() => {
    applicationChart.resize();
    adminChart.resize();
}, 250); // Resize after 250ms of no activity

// Add a window resize event listener
window.addEventListener('resize', handleResize);

=======
// Resize handler untuk semua chart
const handleResize = debounce(() => {
    Object.values(charts).forEach(chart => chart.resize());
}, 250);

window.addEventListener('resize', handleResize);
>>>>>>> 8041b648
</script>

<?php
require_once $appInclude->mainAppFooter(__DIR__);<|MERGE_RESOLUTION|>--- conflicted
+++ resolved
@@ -11,13 +11,8 @@
 use MagicAdmin\AppUserPermissionExtended;
 use MagicAdmin\Entity\Data\AdminCreated;
 use MagicAdmin\Entity\Data\ApplicationCreated;
-<<<<<<< HEAD
-use MagicAdmin\Entity\Data\ApplicationGroupCreated;
-use MagicAdmin\Entity\Data\ModuleCreated;
-=======
 use MagicAdmin\Entity\Data\ModuleCreated;
 use MagicAdmin\Entity\Data\WorkspaceCreated;
->>>>>>> 8041b648
 
 require_once __DIR__ . "/inc.app/auth.php";
 
@@ -36,163 +31,6 @@
 require_once $appInclude->mainAppHeader(__DIR__);
 
 $periods = ChartDataUtil::getLastMonth(12);
-<<<<<<< HEAD
-$applicationMonthly = ChartDataUtil::getData(new ApplicationCreated($databaseBuilder), $periods);
-$adminMonthly = ChartDataUtil::getData(new AdminCreated($databaseBuilder), $periods);
-$applicationGroupMonthly = ChartDataUtil::getData(new ApplicationGroupCreated($databaseBuilder), $periods);
-$moduleMonthly = ChartDataUtil::getData(new ModuleCreated($databaseBuilder), $periods);
-
-?>
-<style>
-	canvas{
-		width: 100%;
-	}
-</style>
-<div class="row">
-    <div class="col col-12 col-lg-6">
-        <canvas id="applicationMonthly"></canvas>
-    </div>
-    <div class="col col-12 col-lg-6">
-        <canvas id="adminMonthly"></canvas>
-    </div>
-</div>
-<div class="row">
-    <div class="col col-12 col-lg-6">
-        <canvas id="applicationGroupMonthly"></canvas>
-    </div>
-    <div class="col col-12 col-lg-6">
-        <canvas id="moduleMonthly"></canvas>
-    </div>
-</div>
-<script src="https://cdn.jsdelivr.net/npm/chart.js"></script>
-<script>
-	
-let applicationMonthlyLabels = <?php echo json_encode(array_keys($applicationMonthly)); ?>;
-let applicationMonthlyData = <?php echo json_encode(array_values($applicationMonthly)); ?>;
-
-let adminMonthlyLabels = <?php echo json_encode(array_keys($adminMonthly)); ?>;
-let adminMonthlyData = <?php echo json_encode(array_values($adminMonthly)); ?>;
-
-let applicationGroupMonthlyLabels = <?php echo json_encode(array_keys($applicationGroupMonthly)); ?>;
-let applicationGroupMonthlyData = <?php echo json_encode(array_values($applicationGroupMonthly)); ?>;
-
-let moduleMonthlyLabels = <?php echo json_encode(array_keys($moduleMonthly)); ?>;
-let moduleMonthlyData = <?php echo json_encode(array_values($moduleMonthly)); ?>;
-
-const ctx1 = document.getElementById('applicationMonthly');
-const applicationMonthly = new Chart(ctx1, {
-    type: 'line',
-    data: {
-        labels: applicationMonthlyLabels,
-        datasets: [{
-            label: 'New Application',
-            data: applicationMonthlyData,
-            borderColor: 'rgba(75, 192, 192, 1)',
-            backgroundColor: 'rgba(75, 192, 192, 0.2)',
-            fill: true,
-            tension: 0.3
-        }]
-    },
-    options: {
-        responsive: true,
-        plugins: {
-            title: {
-                display: true,
-                text: 'New Application per Month'
-            }
-        },
-        scales: {
-            y: { beginAtZero: true }
-        }
-    }
-});
-
-const ctx2 = document.getElementById('adminMonthly');
-const adminMonthly = new Chart(ctx2, {
-    type: 'line',
-    data: {
-        labels: adminMonthlyLabels,
-        datasets: [{
-            label: 'New Admin',
-            data: adminMonthlyData,
-            borderColor: 'rgba(75, 192, 192, 1)',
-            backgroundColor: 'rgba(75, 192, 192, 0.2)',
-            fill: true,
-            tension: 0.3
-        }]
-    },
-    options: {
-        responsive: true,
-        plugins: {
-            title: {
-                display: true,
-                text: 'New Admin per Month'
-            }
-        },
-        scales: {
-            y: { beginAtZero: true }
-        }
-    }
-});
-
-
-
-const ctx3 = document.getElementById('applicationGroupMonthly');
-const applicationGroupMonthly = new Chart(ctx3, {
-    type: 'line',
-    data: {
-        labels: applicationGroupMonthlyLabels,
-        datasets: [{
-            label: 'New Application Group',
-            data: applicationGroupMonthlyData,
-            borderColor: 'rgba(75, 192, 192, 1)',
-            backgroundColor: 'rgba(75, 192, 192, 0.2)',
-            fill: true,
-            tension: 0.3
-        }]
-    },
-    options: {
-        responsive: true,
-        plugins: {
-            title: {
-                display: true,
-                text: 'New Application Group per Month'
-            }
-        },
-        scales: {
-            y: { beginAtZero: true }
-        }
-    }
-});
-
-const ctx4 = document.getElementById('moduleMonthly');
-const moduleMonthly = new Chart(ctx4, {
-    type: 'line',
-    data: {
-        labels: moduleMonthlyLabels,
-        datasets: [{
-            label: 'New Module',
-            data: moduleMonthlyData,
-            borderColor: 'rgba(75, 192, 192, 1)',
-            backgroundColor: 'rgba(75, 192, 192, 0.2)',
-            fill: true,
-            tension: 0.3
-        }]
-    },
-    options: {
-        responsive: true,
-        plugins: {
-            title: {
-                display: true,
-                text: 'New Module per Month'
-            }
-        },
-        scales: {
-            y: { beginAtZero: true }
-        }
-    }
-});
-=======
 
 $datasets = [
     "applicationMonthly" => [
@@ -294,7 +132,6 @@
     );
     i++;
 }
->>>>>>> 8041b648
 
 // Function to debounce events to prevent excessive calls
 function debounce(func, wait) {
@@ -309,24 +146,12 @@
     };
 }
 
-<<<<<<< HEAD
-// Create a debounced resize handler
-const handleResize = debounce(() => {
-    applicationChart.resize();
-    adminChart.resize();
-}, 250); // Resize after 250ms of no activity
-
-// Add a window resize event listener
-window.addEventListener('resize', handleResize);
-
-=======
 // Resize handler untuk semua chart
 const handleResize = debounce(() => {
     Object.values(charts).forEach(chart => chart.resize());
 }, 250);
 
 window.addEventListener('resize', handleResize);
->>>>>>> 8041b648
 </script>
 
 <?php
