--- conflicted
+++ resolved
@@ -86,10 +86,6 @@
 	{
 		$updater->setActive(true);
 	}
-<<<<<<< HEAD
-
-=======
->>>>>>> 99b0683e
 	try
 	{
 		$updater->update();
