--- conflicted
+++ resolved
@@ -403,13 +403,8 @@
       - 
         title: Message Folder
         href: message-folder.php
-<<<<<<< HEAD
-
-
-=======
         icon: fa fa-folder
         specialAccess: false
->>>>>>> e6a567bd
 
 ");
 if($async)
